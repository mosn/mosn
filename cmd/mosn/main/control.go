/*
 * Licensed to the Apache Software Foundation (ASF) under one or more
 * contributor license agreements.  See the NOTICE file distributed with
 * this work for additional information regarding copyright ownership.
 * The ASF licenses this file to You under the Apache License, Version 2.0
 * (the "License"); you may not use this file except in compliance with
 * the License.  You may obtain a copy of the License at
 *
 *     http://www.apache.org/licenses/LICENSE-2.0
 *
 * Unless required by applicable law or agreed to in writing, software
 * distributed under the License is distributed on an "AS IS" BASIS,
 * WITHOUT WARRANTIES OR CONDITIONS OF ANY KIND, either express or implied.
 * See the License for the specific language governing permissions and
 * limitations under the License.
 */

package main

import (
	_ "net/http/pprof"
	"os"
	"runtime"

	"github.com/urfave/cli"
<<<<<<< HEAD
	"mosn.io/mosn/istio/istio1100"
=======
	"mosn.io/api"
	"mosn.io/mosn/istio/istio152"
>>>>>>> 5459e7b0
	"mosn.io/mosn/pkg/config/v2"
	"mosn.io/mosn/pkg/configmanager"
	"mosn.io/mosn/pkg/featuregate"
	"mosn.io/mosn/pkg/log"
	"mosn.io/mosn/pkg/metrics"
	"mosn.io/mosn/pkg/mosn"
<<<<<<< HEAD
=======
	"mosn.io/mosn/pkg/protocol"
	"mosn.io/mosn/pkg/protocol/xprotocol"
	"mosn.io/mosn/pkg/protocol/xprotocol/bolt"
	"mosn.io/mosn/pkg/protocol/xprotocol/boltv2"
	"mosn.io/mosn/pkg/protocol/xprotocol/dubbo"
	"mosn.io/mosn/pkg/protocol/xprotocol/dubbothrift"
	"mosn.io/mosn/pkg/protocol/xprotocol/tars"
	xstream "mosn.io/mosn/pkg/stream/xprotocol"
	"mosn.io/mosn/pkg/trace"
	tracehttp "mosn.io/mosn/pkg/trace/sofa/http"
	xtrace "mosn.io/mosn/pkg/trace/sofa/xprotocol"
	tracebolt "mosn.io/mosn/pkg/trace/sofa/xprotocol/bolt"
>>>>>>> 5459e7b0
)

var (
	flagToMosnLogLevel = map[string]string{
		"trace":    "TRACE",
		"debug":    "DEBUG",
		"info":     "INFO",
		"warning":  "WARN",
		"error":    "ERROR",
		"critical": "FATAL",
		"off":      "OFF",
	}

	cmdStart = cli.Command{
		Name:  "start",
		Usage: "start mosn proxy",
		Flags: []cli.Flag{
			cli.StringFlag{
				Name:   "config, c",
				Usage:  "Load configuration from `FILE`",
				EnvVar: "MOSN_CONFIG",
				Value:  "configs/mosn_config.json",
			}, cli.StringFlag{
				Name:   "service-cluster, s",
				Usage:  "sidecar service cluster",
				EnvVar: "SERVICE_CLUSTER",
			}, cli.StringFlag{
				Name:   "service-node, n",
				Usage:  "sidecar service node",
				EnvVar: "SERVICE_NODE",
			}, cli.StringFlag{
				Name:   "service-type, p",
				Usage:  "sidecar service type",
				EnvVar: "SERVICE_TYPE",
			}, cli.StringSliceFlag{
				Name:   "service-meta, sm",
				Usage:  "sidecar service metadata",
				EnvVar: "SERVICE_META",
			}, cli.StringSliceFlag{
				Name:   "service-lables, sl",
				Usage:  "sidecar service metadata labels",
				EnvVar: "SERVICE_LAB",
			}, cli.StringSliceFlag{
				Name:   "cluster-domain, domain",
				Usage:  "sidecar service metadata labels",
				EnvVar: "CLUSTER_DOMAIN",
			}, cli.StringFlag{
				Name:   "feature-gates, f",
				Usage:  "config feature gates",
				EnvVar: "FEATURE_GATES",
			}, cli.StringFlag{
				Name:   "pod-namespace, pns",
				Usage:  "mosn pod namespaces",
				EnvVar: "POD_NAMESPACE",
			}, cli.StringFlag{
				Name:   "pod-name, pn",
				Usage:  "mosn pod name",
				EnvVar: "POD_NAME",
			}, cli.StringFlag{
				Name:   "pod-ip, pi",
				Usage:  "mosn pod ip",
				EnvVar: "POD_IP",
			}, cli.StringFlag{
				Name:   "log-level, l",
				Usage:  "mosn log level, trace|debug|info|warning|error|critical|off",
				EnvVar: "LOG_LEVEL",
			}, cli.StringFlag{
				Name:  "log-format, lf",
				Usage: "mosn log format, currently useless",
			}, cli.StringSliceFlag{
				Name:  "component-log-level, lc",
				Usage: "mosn component format, currently useless",
			}, cli.StringFlag{
				Name:  "local-address-ip-version",
				Usage: "ip version, v4 or v6, currently useless",
			}, cli.IntFlag{
				Name:  "restart-epoch",
				Usage: "eporch to restart, align to Istio startup params, currently useless",
			}, cli.IntFlag{
				Name:  "drain-time-s",
				Usage: "seconds to drain, align to Istio startup params, currently useless",
			}, cli.StringFlag{
				Name:  "parent-shutdown-time-s",
				Usage: "parent shutdown time seconds, align to Istio startup params, currently useless",
			}, cli.IntFlag{
				Name:  "max-obj-name-len",
				Usage: "object name limit, align to Istio startup params, currently useless",
			}, cli.IntFlag{
				Name:  "concurrency",
				Usage: "concurrency, align to Istio startup params, currently useless",
			}, cli.IntFlag{
				Name:  "log-format-prefix-with-location",
				Usage: "log-format-prefix-with-location, align to Istio startup params, currently useless",
			}, cli.IntFlag{
				Name:  "bootstrap-version",
				Usage: "API version to parse the bootstrap config as (e.g. 3). If unset, all known versions will be attempted",
			}, cli.StringFlag{
				Name:  "drain-strategy",
				Usage: "immediate",
			}, cli.BoolTFlag{
				Name:  "disable-hot-restart",
				Usage: "disable-hot-restart",
			},
		},
		Action: func(c *cli.Context) error {
			stm := mosn.NewStageManager(c, c.String("config"))
			// if needs featuregate init in parameter stage or init stage
			// append a new stage and called featuregate.ExecuteInitFunc(keys...)
			// parameter parsed registered
			stm.AppendParamsParsedStage(ExtensionsRegister)
			stm.AppendParamsParsedStage(DefaultParamsParsed)
			// initial registerd
			stm.AppendInitStage(func(cfg *v2.MOSNConfig) {
				// istio parameters
				serviceCluster := c.String("service-cluster")
				serviceNode := c.String("service-node")
				serviceType := c.String("service-type")
				serviceMeta := c.StringSlice("service-meta")
				metaLabels := c.StringSlice("service-lables")
				clusterDomain := c.String("cluster-domain")
				podName := c.String("pod-name")
				podNamespace := c.String("pod-namespace")
				podIp := c.String("pod-ip")

				if serviceNode != "" {
					istio1100.InitXdsInfo(cfg, serviceCluster, serviceNode, serviceMeta, metaLabels)
				} else {
					if istio1100.IsApplicationNodeType(serviceType) {
						sn := podName + "." + podNamespace
						serviceNode = serviceType + "~" + podIp + "~" + sn + "~" + clusterDomain
						istio1100.InitXdsInfo(cfg, serviceCluster, serviceNode, serviceMeta, metaLabels)
					} else {
						log.StartLogger.Infof("[mosn] [start] xds service type is not router/sidecar, use config only")
						istio1100.InitXdsInfo(cfg, "", "", nil, nil)
					}
				}
			})
			stm.AppendInitStage(mosn.DefaultInitStage)
			stm.AppendInitStage(func(_ *v2.MOSNConfig) {
				// set version and go version
				metrics.SetVersion(Version)
				metrics.SetGoVersion(runtime.Version())
			})
			// pre-startup
			stm.AppendPreStartStage(mosn.DefaultPreStartStage) // called finally stage by default
			// startup
			stm.AppendStartStage(mosn.DefaultStartStage)
			// execute all runs
			stm.Run()

			// if functions needs to be called after mosn start, add here.

			// wait mosn finished
			stm.WaitFinish()

			// free resource
			stm.Stop()
			return nil

		},
	}

	cmdStop = cli.Command{
		Name:  "stop",
		Usage: "stop mosn proxy",
		Action: func(c *cli.Context) error {
			return nil
		},
	}

	cmdReload = cli.Command{
		Name:  "reload",
		Usage: "reconfiguration",
		Action: func(c *cli.Context) error {
			return nil
		},
	}
)

func DefaultParamsParsed(c *cli.Context) {
	// log level control
	flagLogLevel := c.String("log-level")
	if mosnLogLevel, ok := flagToMosnLogLevel[flagLogLevel]; ok {
		if mosnLogLevel == "OFF" {
			log.GetErrorLoggerManagerInstance().Disable()
		} else {
			log.GetErrorLoggerManagerInstance().SetLogLevelControl(configmanager.ParseLogLevel(mosnLogLevel))
		}
	}
	// set feature gates
	err := featuregate.Set(c.String("feature-gates"))
	if err != nil {
		log.StartLogger.Infof("[mosn] [start] parse feature-gates flag fail : %+v", err)
		os.Exit(1)
	}
<<<<<<< HEAD
=======
	// istio parameters
	serviceCluster := c.String("service-cluster")
	serviceNode := c.String("service-node")
	serviceType := c.String("service-type")
	serviceMeta := c.StringSlice("service-meta")
	metaLabels := c.StringSlice("service-lables")
	clusterDomain := c.String("cluster-domain")
	podName := c.String("pod-name")
	podNamespace := c.String("pod-namespace")
	podIp := c.String("pod-ip")
	if serviceNode != "" {
		istio152.InitXdsFlags(serviceCluster, serviceNode, serviceMeta, metaLabels)
	} else {
		if istio152.IsApplicationNodeType(serviceType) {
			sn := podName + "." + podNamespace
			serviceNode := serviceType + "~" + podIp + "~" + sn + "~" + clusterDomain
			istio152.InitXdsFlags(serviceCluster, serviceNode, serviceMeta, metaLabels)
		} else {
			log.StartLogger.Infof("[mosn] [start] xds service type must be sidecar or router")
		}
	}
}

// Call the extensions that are needed here, instead of in extensions init() function
func ExtensionsRegister(c *cli.Context) {
	// tracer driver register
	trace.RegisterDriver("SOFATracer", trace.NewDefaultDriverImpl())
	// xprotocol action register
	xprotocol.ResgisterXProtocolAction(xstream.NewConnPool, xstream.NewStreamFactory, func(codec api.XProtocolCodec) {
		name := codec.ProtocolName()
		trace.RegisterTracerBuilder("SOFATracer", name, xtrace.NewTracer)
	})
	// xprotocol register
	_ = xprotocol.RegisterXProtocolCodec(&bolt.XCodec{})
	_ = xprotocol.RegisterXProtocolCodec(&boltv2.XCodec{})
	_ = xprotocol.RegisterXProtocolCodec(&dubbo.XCodec{})
	_ = xprotocol.RegisterXProtocolCodec(&dubbothrift.XCodec{})
	_ = xprotocol.RegisterXProtocolCodec(&tars.XCodec{})
	// trace register
	xtrace.RegisterDelegate(bolt.ProtocolName, tracebolt.Boltv1Delegate)
	xtrace.RegisterDelegate(boltv2.ProtocolName, tracebolt.Boltv2Delegate)
	trace.RegisterTracerBuilder("SOFATracer", protocol.HTTP1, tracehttp.NewTracer)
>>>>>>> 5459e7b0

}<|MERGE_RESOLUTION|>--- conflicted
+++ resolved
@@ -23,20 +23,14 @@
 	"runtime"
 
 	"github.com/urfave/cli"
-<<<<<<< HEAD
+	"mosn.io/api"
 	"mosn.io/mosn/istio/istio1100"
-=======
-	"mosn.io/api"
-	"mosn.io/mosn/istio/istio152"
->>>>>>> 5459e7b0
 	"mosn.io/mosn/pkg/config/v2"
 	"mosn.io/mosn/pkg/configmanager"
 	"mosn.io/mosn/pkg/featuregate"
 	"mosn.io/mosn/pkg/log"
 	"mosn.io/mosn/pkg/metrics"
 	"mosn.io/mosn/pkg/mosn"
-<<<<<<< HEAD
-=======
 	"mosn.io/mosn/pkg/protocol"
 	"mosn.io/mosn/pkg/protocol/xprotocol"
 	"mosn.io/mosn/pkg/protocol/xprotocol/bolt"
@@ -49,7 +43,6 @@
 	tracehttp "mosn.io/mosn/pkg/trace/sofa/http"
 	xtrace "mosn.io/mosn/pkg/trace/sofa/xprotocol"
 	tracebolt "mosn.io/mosn/pkg/trace/sofa/xprotocol/bolt"
->>>>>>> 5459e7b0
 )
 
 var (
@@ -245,29 +238,6 @@
 		log.StartLogger.Infof("[mosn] [start] parse feature-gates flag fail : %+v", err)
 		os.Exit(1)
 	}
-<<<<<<< HEAD
-=======
-	// istio parameters
-	serviceCluster := c.String("service-cluster")
-	serviceNode := c.String("service-node")
-	serviceType := c.String("service-type")
-	serviceMeta := c.StringSlice("service-meta")
-	metaLabels := c.StringSlice("service-lables")
-	clusterDomain := c.String("cluster-domain")
-	podName := c.String("pod-name")
-	podNamespace := c.String("pod-namespace")
-	podIp := c.String("pod-ip")
-	if serviceNode != "" {
-		istio152.InitXdsFlags(serviceCluster, serviceNode, serviceMeta, metaLabels)
-	} else {
-		if istio152.IsApplicationNodeType(serviceType) {
-			sn := podName + "." + podNamespace
-			serviceNode := serviceType + "~" + podIp + "~" + sn + "~" + clusterDomain
-			istio152.InitXdsFlags(serviceCluster, serviceNode, serviceMeta, metaLabels)
-		} else {
-			log.StartLogger.Infof("[mosn] [start] xds service type must be sidecar or router")
-		}
-	}
 }
 
 // Call the extensions that are needed here, instead of in extensions init() function
@@ -289,6 +259,5 @@
 	xtrace.RegisterDelegate(bolt.ProtocolName, tracebolt.Boltv1Delegate)
 	xtrace.RegisterDelegate(boltv2.ProtocolName, tracebolt.Boltv2Delegate)
 	trace.RegisterTracerBuilder("SOFATracer", protocol.HTTP1, tracehttp.NewTracer)
->>>>>>> 5459e7b0
 
 }