/*
 * Licensed to the Apache Software Foundation (ASF) under one or more
 * contributor license agreements.  See the NOTICE file distributed with
 * this work for additional information regarding copyright ownership.
 * The ASF licenses this file to You under the Apache License, Version 2.0
 * (the "License"); you may not use this file except in compliance with
 * the License.  You may obtain a copy of the License at
 *
 *     http://www.apache.org/licenses/LICENSE-2.0
 *
 * Unless required by applicable law or agreed to in writing, software
 * distributed under the License is distributed on an "AS IS" BASIS,
 * WITHOUT WARRANTIES OR CONDITIONS OF ANY KIND, either express or implied.
 * See the License for the specific language governing permissions and
 * limitations under the License.
 */

package main

import (
	_ "net/http/pprof"
	"os"
	"runtime"
	"time"

	"github.com/urfave/cli"
	"mosn.io/api"
	"mosn.io/mosn/istio/istio1100"
	"mosn.io/mosn/pkg/config/v2"
	"mosn.io/mosn/pkg/configmanager"
	"mosn.io/mosn/pkg/featuregate"
	"mosn.io/mosn/pkg/log"
	"mosn.io/mosn/pkg/metrics"
	"mosn.io/mosn/pkg/mosn"
	"mosn.io/mosn/pkg/protocol"
	"mosn.io/mosn/pkg/protocol/xprotocol"
	"mosn.io/mosn/pkg/protocol/xprotocol/bolt"
	"mosn.io/mosn/pkg/protocol/xprotocol/boltv2"
	"mosn.io/mosn/pkg/protocol/xprotocol/dubbo"
	"mosn.io/mosn/pkg/protocol/xprotocol/dubbothrift"
	"mosn.io/mosn/pkg/protocol/xprotocol/tars"
	"mosn.io/mosn/pkg/server"
	"mosn.io/mosn/pkg/stagemanager"
	xstream "mosn.io/mosn/pkg/stream/xprotocol"
	"mosn.io/mosn/pkg/trace"
	tracehttp "mosn.io/mosn/pkg/trace/sofa/http"
	xtrace "mosn.io/mosn/pkg/trace/sofa/xprotocol"
	tracebolt "mosn.io/mosn/pkg/trace/sofa/xprotocol/bolt"
)

var (
	flagToMosnLogLevel = map[string]string{
		"trace":    "TRACE",
		"debug":    "DEBUG",
		"info":     "INFO",
		"warning":  "WARN",
		"error":    "ERROR",
		"critical": "FATAL",
		"off":      "OFF",
	}

	cmdStart = cli.Command{
		Name:  "start",
		Usage: "start mosn proxy",
		Flags: []cli.Flag{
			cli.StringFlag{
				Name:   "config, c",
				Usage:  "Load configuration from `FILE`",
				EnvVar: "MOSN_CONFIG",
				Value:  "configs/mosn_config.json",
			}, cli.StringFlag{
				Name:   "service-cluster, s",
				Usage:  "sidecar service cluster",
				EnvVar: "SERVICE_CLUSTER",
			}, cli.StringFlag{
				Name:   "service-node, n",
				Usage:  "sidecar service node",
				EnvVar: "SERVICE_NODE",
			}, cli.StringFlag{
				Name:   "service-type, p",
				Usage:  "sidecar service type",
				EnvVar: "SERVICE_TYPE",
			}, cli.StringSliceFlag{
				Name:   "service-meta, sm",
				Usage:  "sidecar service metadata",
				EnvVar: "SERVICE_META",
			}, cli.StringSliceFlag{
				Name:   "service-lables, sl",
				Usage:  "sidecar service metadata labels",
				EnvVar: "SERVICE_LAB",
			}, cli.StringSliceFlag{
				Name:   "cluster-domain, domain",
				Usage:  "sidecar service metadata labels",
				EnvVar: "CLUSTER_DOMAIN",
			}, cli.StringFlag{
				Name:   "feature-gates, f",
				Usage:  "config feature gates",
				EnvVar: "FEATURE_GATES",
			}, cli.StringFlag{
				Name:   "pod-namespace, pns",
				Usage:  "mosn pod namespaces",
				EnvVar: "POD_NAMESPACE",
			}, cli.StringFlag{
				Name:   "pod-name, pn",
				Usage:  "mosn pod name",
				EnvVar: "POD_NAME",
			}, cli.StringFlag{
				Name:   "pod-ip, pi",
				Usage:  "mosn pod ip",
				EnvVar: "POD_IP",
			}, cli.StringFlag{
				Name:   "log-level, l",
				Usage:  "mosn log level, trace|debug|info|warning|error|critical|off",
				EnvVar: "LOG_LEVEL",
			}, cli.StringFlag{
				Name:  "log-format, lf",
				Usage: "mosn log format, currently useless",
			}, cli.StringSliceFlag{
				Name:  "component-log-level, lc",
				Usage: "mosn component format, currently useless",
			}, cli.StringFlag{
				Name:  "local-address-ip-version",
				Usage: "ip version, v4 or v6, currently useless",
			}, cli.IntFlag{
				Name:  "restart-epoch",
				Usage: "eporch to restart, align to Istio startup params, currently useless",
			}, cli.IntFlag{
				Name:  "drain-time-s",
				Usage: "seconds to drain connections, default 600 seconds",
				Value: 600,
			}, cli.StringFlag{
				Name:  "parent-shutdown-time-s",
				Usage: "parent shutdown time seconds, align to Istio startup params, currently useless",
			}, cli.IntFlag{
				Name:  "max-obj-name-len",
				Usage: "object name limit, align to Istio startup params, currently useless",
			}, cli.IntFlag{
				Name:  "concurrency",
				Usage: "concurrency, align to Istio startup params, currently useless",
			}, cli.IntFlag{
				Name:  "log-format-prefix-with-location",
				Usage: "log-format-prefix-with-location, align to Istio startup params, currently useless",
			}, cli.IntFlag{
				Name:  "bootstrap-version",
				Usage: "API version to parse the bootstrap config as (e.g. 3). If unset, all known versions will be attempted",
			}, cli.StringFlag{
				Name:  "drain-strategy",
				Usage: "immediate",
			}, cli.BoolTFlag{
				Name:  "disable-hot-restart",
				Usage: "disable-hot-restart",
			},
		},
		Action: func(c *cli.Context) error {
			app := mosn.NewMosn()
			stm := stagemanager.InitStageManager(c, c.String("config"), app)
			// if needs featuregate init in parameter stage or init stage
			// append a new stage and called featuregate.ExecuteInitFunc(keys...)
			// parameter parsed registered
			stm.AppendParamsParsedStage(ExtensionsRegister)
			stm.AppendParamsParsedStage(DefaultParamsParsed)
			// initial registerd
			stm.AppendInitStage(func(cfg *v2.MOSNConfig) {
				// istio parameters
				serviceCluster := c.String("service-cluster")
				serviceNode := c.String("service-node")
				serviceType := c.String("service-type")
				serviceMeta := c.StringSlice("service-meta")
				metaLabels := c.StringSlice("service-lables")
				clusterDomain := c.String("cluster-domain")
				podName := c.String("pod-name")
				podNamespace := c.String("pod-namespace")
				podIp := c.String("pod-ip")

				if serviceNode != "" {
					istio1100.InitXdsInfo(cfg, serviceCluster, serviceNode, serviceMeta, metaLabels)
				} else {
					if istio1100.IsApplicationNodeType(serviceType) {
						sn := podName + "." + podNamespace
						serviceNode = serviceType + "~" + podIp + "~" + sn + "~" + clusterDomain
						istio1100.InitXdsInfo(cfg, serviceCluster, serviceNode, serviceMeta, metaLabels)
					} else {
						log.StartLogger.Infof("[mosn] [start] xds service type is not router/sidecar, use config only")
						istio1100.InitXdsInfo(cfg, "", "", nil, nil)
					}
				}
			})
			stm.AppendInitStage(mosn.DefaultInitStage)
			stm.AppendInitStage(func(_ *v2.MOSNConfig) {
				// set version and go version
				metrics.SetVersion(Version)
				metrics.SetGoVersion(runtime.Version())
			})
			// pre-startup
			stm.AppendPreStartStage(mosn.DefaultPreStartStage) // called finally stage by default
			// startup
			stm.AppendStartStage(mosn.DefaultStartStage)
			// execute all stages
			stm.RunAll()
			return nil

		},
	}

	cmdStop = cli.Command{
		Name:  "stop",
		Usage: "stop mosn proxy",
		Action: func(c *cli.Context) error {
			return nil
		},
	}

	cmdReload = cli.Command{
		Name:  "reload",
		Usage: "reconfiguration",
		Action: func(c *cli.Context) error {
			return nil
		},
	}
)

func DefaultParamsParsed(c *cli.Context) {
	// log level control
	flagLogLevel := c.String("log-level")
	if mosnLogLevel, ok := flagToMosnLogLevel[flagLogLevel]; ok {
		if mosnLogLevel == "OFF" {
			log.GetErrorLoggerManagerInstance().Disable()
		} else {
			log.GetErrorLoggerManagerInstance().SetLogLevelControl(configmanager.ParseLogLevel(mosnLogLevel))
		}
	}
	// set feature gates
	err := featuregate.Set(c.String("feature-gates"))
	if err != nil {
		log.StartLogger.Infof("[mosn] [start] parse feature-gates flag fail : %+v", err)
		os.Exit(1)
	}
<<<<<<< HEAD
=======
	drainTime := c.Int("drain-time-s")
	server.SetDrainTime(time.Duration(drainTime) * time.Second)
	// istio parameters
	serviceCluster := c.String("service-cluster")
	serviceNode := c.String("service-node")
	serviceType := c.String("service-type")
	serviceMeta := c.StringSlice("service-meta")
	metaLabels := c.StringSlice("service-lables")
	clusterDomain := c.String("cluster-domain")
	podName := c.String("pod-name")
	podNamespace := c.String("pod-namespace")
	podIp := c.String("pod-ip")
	if serviceNode != "" {
		istio152.InitXdsFlags(serviceCluster, serviceNode, serviceMeta, metaLabels)
	} else {
		if istio152.IsApplicationNodeType(serviceType) {
			sn := podName + "." + podNamespace
			serviceNode := serviceType + "~" + podIp + "~" + sn + "~" + clusterDomain
			istio152.InitXdsFlags(serviceCluster, serviceNode, serviceMeta, metaLabels)
		} else {
			log.StartLogger.Infof("[mosn] [start] xds service type must be sidecar or router")
		}
	}
>>>>>>> 8ed5fc01
}

// Call the extensions that are needed here, instead of in extensions init() function
func ExtensionsRegister(c *cli.Context) {
	// tracer driver register
	trace.RegisterDriver("SOFATracer", trace.NewDefaultDriverImpl())
	// xprotocol action register
	xprotocol.ResgisterXProtocolAction(xstream.NewConnPool, xstream.NewStreamFactory, func(codec api.XProtocolCodec) {
		name := codec.ProtocolName()
		trace.RegisterTracerBuilder("SOFATracer", name, xtrace.NewTracer)
	})
	// xprotocol register
	_ = xprotocol.RegisterXProtocolCodec(&bolt.XCodec{})
	_ = xprotocol.RegisterXProtocolCodec(&boltv2.XCodec{})
	_ = xprotocol.RegisterXProtocolCodec(&dubbo.XCodec{})
	_ = xprotocol.RegisterXProtocolCodec(&dubbothrift.XCodec{})
	_ = xprotocol.RegisterXProtocolCodec(&tars.XCodec{})
	// trace register
	xtrace.RegisterDelegate(bolt.ProtocolName, tracebolt.Boltv1Delegate)
	xtrace.RegisterDelegate(boltv2.ProtocolName, tracebolt.Boltv2Delegate)
	trace.RegisterTracerBuilder("SOFATracer", protocol.HTTP1, tracehttp.NewTracer)

}<|MERGE_RESOLUTION|>--- conflicted
+++ resolved
@@ -161,6 +161,8 @@
 			stm.AppendParamsParsedStage(DefaultParamsParsed)
 			// initial registerd
 			stm.AppendInitStage(func(cfg *v2.MOSNConfig) {
+				drainTime := c.Int("drain-time-s")
+				server.SetDrainTime(time.Duration(drainTime) * time.Second)
 				// istio parameters
 				serviceCluster := c.String("service-cluster")
 				serviceNode := c.String("service-node")
@@ -235,32 +237,6 @@
 		log.StartLogger.Infof("[mosn] [start] parse feature-gates flag fail : %+v", err)
 		os.Exit(1)
 	}
-<<<<<<< HEAD
-=======
-	drainTime := c.Int("drain-time-s")
-	server.SetDrainTime(time.Duration(drainTime) * time.Second)
-	// istio parameters
-	serviceCluster := c.String("service-cluster")
-	serviceNode := c.String("service-node")
-	serviceType := c.String("service-type")
-	serviceMeta := c.StringSlice("service-meta")
-	metaLabels := c.StringSlice("service-lables")
-	clusterDomain := c.String("cluster-domain")
-	podName := c.String("pod-name")
-	podNamespace := c.String("pod-namespace")
-	podIp := c.String("pod-ip")
-	if serviceNode != "" {
-		istio152.InitXdsFlags(serviceCluster, serviceNode, serviceMeta, metaLabels)
-	} else {
-		if istio152.IsApplicationNodeType(serviceType) {
-			sn := podName + "." + podNamespace
-			serviceNode := serviceType + "~" + podIp + "~" + sn + "~" + clusterDomain
-			istio152.InitXdsFlags(serviceCluster, serviceNode, serviceMeta, metaLabels)
-		} else {
-			log.StartLogger.Infof("[mosn] [start] xds service type must be sidecar or router")
-		}
-	}
->>>>>>> 8ed5fc01
 }
 
 // Call the extensions that are needed here, instead of in extensions init() function
