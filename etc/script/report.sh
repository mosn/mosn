--- conflicted
+++ resolved
@@ -13,15 +13,9 @@
     fi
 done
 
-<<<<<<< HEAD
 for d in $(go list ./istio/istio1100/...); do
     echo "--------Run test package: $d"
-    GO111MODULE=off go test -gcflags=-l -v -coverprofile=profile.out -covermode=atomic $d
-=======
-for d in $(go list ./istio/istio152/...); do
-    echo "--------Run test package: $d"
     GO111MODULE=off go test -gcflags="all=-N -l" -v -coverprofile=profile.out -covermode=atomic $d
->>>>>>> 5459e7b0
     echo "--------Finish test package: $d"
     if [ -f profile.out ]; then
 	cat profile.out >> coverage.txt
