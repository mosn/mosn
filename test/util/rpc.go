package util

import (
	"net"
	"sync"
	"sync/atomic"
	"testing"
	"time"

	"context"

	"github.com/alipay/sofa-mosn/pkg/log"
	"github.com/alipay/sofa-mosn/pkg/network"
	"github.com/alipay/sofa-mosn/pkg/network/buffer"
	"github.com/alipay/sofa-mosn/pkg/protocol"
	"github.com/alipay/sofa-mosn/pkg/protocol/serialize"
	"github.com/alipay/sofa-mosn/pkg/protocol/sofarpc"
	"github.com/alipay/sofa-mosn/pkg/protocol/sofarpc/codec"
	"github.com/alipay/sofa-mosn/pkg/stream"
	"github.com/alipay/sofa-mosn/pkg/types"
)

const (
	Bolt1 = "boltV1"
	Bolt2 = "boltV2"
	Xprotocol = "X"
)

type RPCClient struct {
	t            *testing.T
	ClientID     string
	Protocol     string //bolt1, bolt2
	Codec        stream.CodecClient
	Waits        sync.Map
	conn         types.ClientConnection
	streamID     uint32
	respCount    uint32
	requestCount uint32
}

func NewRPCClient(t *testing.T, id string, proto string) *RPCClient {
	return &RPCClient{
		t:        t,
		ClientID: id,
		Protocol: proto,
		Waits:    sync.Map{},
	}
}

func (c *RPCClient) Connect(addr string) error {
	stopChan := make(chan struct{})
	remoteAddr, _ := net.ResolveTCPAddr("tcp", addr)
	cc := network.NewClientConnection(nil, nil, remoteAddr, stopChan, log.DefaultLogger)
	c.conn = cc
	if err := cc.Connect(true); err != nil {
		c.t.Logf("client[%s] connect to server error: %v\n", c.ClientID, err)
		return err
	}
	c.Codec = stream.NewCodecClient(context.Background(), protocol.SofaRPC, cc, nil)
	return nil
}

func (c *RPCClient) Stats() bool {
	c.t.Logf("client %s send request:%d, get response:%d \n", c.ClientID, c.requestCount, c.respCount)
	return c.requestCount == c.respCount
}

func (c *RPCClient) Close() {
	if c.conn != nil {
		c.conn.Close(types.NoFlush, types.LocalClose)
	}
}

func (c *RPCClient) SendRequest() {
	ID := atomic.AddUint32(&c.streamID, 1)
	streamID := protocol.StreamIDConv(ID)
	requestEncoder := c.Codec.NewStream(streamID, c)
	var headers interface{}
	switch c.Protocol {
	case Bolt1:
		headers = BuildBoltV1Request(ID)
	case Bolt2:
		headers = BuildBoltV2Request(ID)
	default:
		c.t.Errorf("unsupport protocol")
		return
	}
	requestEncoder.AppendHeaders(headers, true)
	atomic.AddUint32(&c.requestCount, 1)
	c.Waits.Store(streamID, streamID)
}

func (c *RPCClient) OnReceiveData(data types.IoBuffer, endStream bool) {
}
func (c *RPCClient) OnReceiveTrailers(trailers map[string]string) {
}
func (c *RPCClient) OnDecodeError(err error, headers map[string]string) {
}
func (c *RPCClient) OnReceiveHeaders(headers map[string]string, endStream bool) {
	streamID, ok := headers[sofarpc.SofaPropertyHeader(sofarpc.HeaderReqID)]
	if ok {
		if _, ok := c.Waits.Load(streamID); ok {
			c.t.Logf("RPC client receive streamId:%s \n", streamID)
			atomic.AddUint32(&c.respCount, 1)
			c.Waits.Delete(streamID)
		} else {
			c.t.Errorf("get a unexpected stream ID")
		}
	}
}

func BuildBoltV1Request(requestID uint32) *sofarpc.BoltRequestCommand {
	request := &sofarpc.BoltRequestCommand{
		Protocol: sofarpc.PROTOCOL_CODE_V1,
		CmdType:  sofarpc.REQUEST,
		CmdCode:  sofarpc.RPC_REQUEST,
		Version:  1,
		ReqID:    requestID,
		CodecPro: sofarpc.HESSIAN_SERIALIZE, //todo: read default codec from config
		Timeout:  -1,
	}

	headers := map[string]string{"service": "testSofa"} // used for sofa routing

	if headerBytes, err := serialize.Instance.Serialize(headers); err != nil {
		panic("serialize headers error")
	} else {
		request.HeaderMap = headerBytes
		request.HeaderLen = int16(len(headerBytes))
	}

	return request
}

func BuildBoltV2Request(requestID uint32) *sofarpc.BoltV2RequestCommand {
	//TODO:
	return nil
}

func BuildBoltV1Response(req *sofarpc.BoltRequestCommand) *sofarpc.BoltResponseCommand {
	return &sofarpc.BoltResponseCommand{
		Protocol:       req.Protocol,
		CmdType:        sofarpc.RESPONSE,
		CmdCode:        sofarpc.RPC_RESPONSE,
		Version:        req.Version,
		ReqID:          req.ReqID,
		CodecPro:       req.CodecPro, //todo: read default codec from config
		ResponseStatus: sofarpc.RESPONSE_STATUS_SUCCESS,
		HeaderLen:      req.HeaderLen,
		HeaderMap:      req.HeaderMap,
	}
}
func BuildBoltV2Response(req *sofarpc.BoltV2RequestCommand) *sofarpc.BoltV2ResponseCommand {
	//TODO:
	return nil
}

type RPCServer struct {
	UpstreamServer
	Client *RPCClient
	// Statistic
	Name  string
	Count uint32
}

func NewRPCServer(t *testing.T, addr string, proto string) UpstreamServer {
	s := &RPCServer{
		Client: NewRPCClient(t, "rpcClient", proto),
		Name:   addr,
	}
	switch proto {
	case Bolt1:
		s.UpstreamServer = NewUpstreamServer(t, addr, s.ServeBoltV1)
	case Bolt2:
<<<<<<< HEAD
		server = NewUpstreamServer(t, addr, ServeBoltV2)
	case Xprotocol:
		server = NewUpstreamServer(t, addr, ServeXprotocol)
=======
		s.UpstreamServer = NewUpstreamServer(t, addr, s.ServeBoltV2)
>>>>>>> dd4e5449
	default:
		t.Errorf("unsupport protocol")
		return nil
	}
	return s
}

func (s *RPCServer) ServeBoltV1(t *testing.T, conn net.Conn) {
	atomic.AddUint32(&s.Count, 1)
	ServeBoltV1(t, conn)
}

func ServeBoltV1(t *testing.T, conn net.Conn) {
	response := func(iobuf types.IoBuffer) ([]byte, bool) {
		cmd, _ := codec.BoltV1.GetDecoder().Decode(nil, iobuf)
		if cmd == nil {
			return nil, false
		}
		if req, ok := cmd.(*sofarpc.BoltRequestCommand); ok {
			resp := BuildBoltV1Response(req)
			iobufresp, err := codec.BoltV1.GetEncoder().EncodeHeaders(nil, resp)
			if err != nil {
				t.Errorf("Build response error: %v\n", err)
				return nil, true
			}
			return iobufresp.Bytes(), true
		}
		return nil, true
	}
	serveSofaRPC(t, conn, response)

}
func (s *RPCServer) ServeBoltV2(t *testing.T, conn net.Conn) {
	//TODO:
}
func ServeXprotocol(t *testing.T, conn net.Conn) {
	response := func(iobuf types.IoBuffer) ([]byte, bool) {
		//fmt.Printf("client request : %v\n",string(iobuf.Bytes()))
		responseData := []byte{14,1,1,20,8,0,0,0,0,0,0,0,0,0,107,200,0,0,0,11,10,104,105,32,58,32,119,111,114,108,100}
		return responseData, true
	}
	serveSofaRPC(t, conn, response)
}

func serveSofaRPC(t *testing.T, conn net.Conn, responseHandler func(iobuf types.IoBuffer) ([]byte, bool)) {
	iobuf := buffer.NewIoBuffer(102400)
	for {
		now := time.Now()
		conn.SetReadDeadline(now.Add(30 * time.Second))
		buf := make([]byte, 10*1024)
		bytesRead, err := conn.Read(buf)
		if err != nil {
			if err, ok := err.(net.Error); ok && err.Timeout() {
				t.Logf("Connect read error: %v\n", err)
				continue
			}
			return
		}
		if bytesRead > 0 {
			iobuf.Write(buf[:bytesRead])
			for iobuf.Len() > 1 {
				// ok means receive a full data
				data, ok := responseHandler(iobuf)
				if !ok {
					break
				}
				if data != nil {
					conn.Write(data)
				}
			}
		}
	}
}<|MERGE_RESOLUTION|>--- conflicted
+++ resolved
@@ -172,13 +172,9 @@
 	case Bolt1:
 		s.UpstreamServer = NewUpstreamServer(t, addr, s.ServeBoltV1)
 	case Bolt2:
-<<<<<<< HEAD
-		server = NewUpstreamServer(t, addr, ServeBoltV2)
+    s.UpstreamServer = NewUpstreamServer(t, addr, s.ServeBoltV2)
 	case Xprotocol:
-		server = NewUpstreamServer(t, addr, ServeXprotocol)
-=======
-		s.UpstreamServer = NewUpstreamServer(t, addr, s.ServeBoltV2)
->>>>>>> dd4e5449
+		s.UpstreamServer = NewUpstreamServer(t, addr, ServeXprotocol)
 	default:
 		t.Errorf("unsupport protocol")
 		return nil
