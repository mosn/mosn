/*
 * Licensed to the Apache Software Foundation (ASF) under one or more
 * contributor license agreements.  See the NOTICE file distributed with
 * this work for additional information regarding copyright ownership.
 * The ASF licenses this file to You under the Apache License, Version 2.0
 * (the "License"); you may not use this file except in compliance with
 * the License.  You may obtain a copy of the License at
 *
 *     http://www.apache.org/licenses/LICENSE-2.0
 *
 * Unless required by applicable law or agreed to in writing, software
 * distributed under the License is distributed on an "AS IS" BASIS,
 * WITHOUT WARRANTIES OR CONDITIONS OF ANY KIND, either express or implied.
 * See the License for the specific language governing permissions and
 * limitations under the License.
 */

package cluster

import (
	"context"
	"errors"
	"fmt"
	"net"
	"reflect"
	"sync"

	"time"

	admin "github.com/alipay/sofa-mosn/pkg/admin/store"
	"github.com/alipay/sofa-mosn/pkg/api/v2"
	"github.com/alipay/sofa-mosn/pkg/log"
	"github.com/alipay/sofa-mosn/pkg/network"
	"github.com/alipay/sofa-mosn/pkg/rcu"
	"github.com/alipay/sofa-mosn/pkg/types"
)

var (
	instanceMutex         = sync.Mutex{}
	clusterMangerInstance *clusterManager
)

const cycleTimes = 5

// ClusterManager
type clusterManager struct {
	sourceAddr             net.Addr
	primaryClusters        sync.Map // string: *primaryCluster
	protocolConnPool       sync.Map
	autoDiscovery          bool
	registryUseHealthCheck bool
	mux                    sync.Mutex
}

type clusterSnapshot struct {
	prioritySet  types.PrioritySet
	clusterInfo  types.ClusterInfo
	loadbalancer types.LoadBalancer
	value        *rcu.Value
	config       interface{}
}

func NewClusterManager(sourceAddr net.Addr, clusters []v2.Cluster,
	clusterMap map[string][]v2.Host, autoDiscovery bool, useHealthCheck bool) types.ClusterManager {
	instanceMutex.Lock()
	defer instanceMutex.Unlock()
	if clusterMangerInstance != nil {
		return clusterMangerInstance
	}

	clusterMangerInstance = &clusterManager{
		sourceAddr:       sourceAddr,
		primaryClusters:  sync.Map{},
		protocolConnPool: sync.Map{},
		autoDiscovery:    true, //todo delete
	}

	for k := range types.ConnPoolFactories {
		clusterMangerInstance.protocolConnPool.Store(k, &sync.Map{})
	}

	//init clusterMngInstance when run app
	initClusterMngAdapterInstance(clusterMangerInstance)

	//Add cluster to cm
	//Register upstream update type
	for _, cluster := range clusters {

		if !clusterMangerInstance.AddOrUpdatePrimaryCluster(cluster) {
			log.DefaultLogger.Errorf("[upstream] [cluster manager] NewClusterManager: AddOrUpdatePrimaryCluster failure, cluster name = %s", cluster.Name)
		}
	}

	// Add hosts to cluster
	// Note: currently, use priority = 0
	for clusterName, hosts := range clusterMap {
		clusterMangerInstance.UpdateClusterHosts(clusterName, 0, hosts)
	}

	return clusterMangerInstance
}

func (cs *clusterSnapshot) PrioritySet() types.PrioritySet {
	return cs.prioritySet
}

func (cs *clusterSnapshot) ClusterInfo() types.ClusterInfo {
	return cs.clusterInfo
}

func (cs *clusterSnapshot) LoadBalancer() types.LoadBalancer {
	return cs.loadbalancer
}

func (cs *clusterSnapshot) IsExistsHosts(metadata types.MetadataMatchCriteria) bool {
	if metadata == nil {
		for _, hostSet := range cs.PrioritySet().HostSetsByPriority() {
			if len(hostSet.Hosts()) > 0 {
				return true
			}
		}

		return false
	}

	if subsetLB, ok := cs.loadbalancer.(*subSetLoadBalancer); ok {
		return subsetLB.GetHostsNumber(metadata) > 0
	}

	log.DefaultLogger.Errorf("[upstream] [cluster snapshot] Call IsExistsHosts error,metadata isn't nil, but subsetLB doesn't exist")
	return false
}

type primaryCluster struct {
	cluster     types.Cluster
	addedViaAPI bool
	configUsed  *v2.Cluster // used for update
	configLock  *rcu.Value
	updateLock  sync.Mutex
}

func NewPrimaryCluster(cluster types.Cluster, config *v2.Cluster, addedViaAPI bool) *primaryCluster {
	return &primaryCluster{
		cluster:     cluster,
		addedViaAPI: addedViaAPI,
		configUsed:  config,
		updateLock:  sync.Mutex{},
		configLock:  rcu.NewValue(config),
	}
}
func (pc *primaryCluster) UpdateCluster(cluster types.Cluster, config *v2.Cluster, addedViaAPI bool) error {
	if cluster == nil || config == nil {
		return errors.New("cannot update nil cluster or cluster config")
	}
	pc.updateLock.Lock()
	defer pc.updateLock.Unlock()
	pc.cluster = cluster
	pc.configUsed = deepCopyCluster(config)
	pc.addedViaAPI = addedViaAPI
	if err := pc.configLock.Update(pc.configUsed, 0); err == rcu.Block {
		return err
	}
	return nil
}
func (pc *primaryCluster) UpdateHosts(hosts []types.Host) error {
	pc.updateLock.Lock()
	defer pc.updateLock.Unlock()
	if c, ok := pc.cluster.(*simpleInMemCluster); ok {
		c.UpdateHosts(hosts)
		hosts = c.hosts // set the final host
	}
	config := deepCopyCluster(pc.configUsed)
	hostsConfig := make([]v2.Host, 0, len(hosts))
	for _, h := range hosts {
		hostsConfig = append(hostsConfig, h.Config())
	}
	config.Hosts = hostsConfig
	pc.configUsed = config
	if err := pc.configLock.Update(pc.configUsed, 0); err == rcu.Block {
		return err
	}
	admin.SetHosts(pc.cluster.Info().Name(), hostsConfig)
	log.DefaultLogger.Infof("[cluster] [primaryCluster] [UpdateHosts] cluster %s update hosts: %v", pc.cluster.Info().Name(), hosts)
	return nil
}

func deepCopyCluster(cluster *v2.Cluster) *v2.Cluster {
	if cluster == nil {
		return nil
	}
	clusterCopy := *cluster
	return &clusterCopy
}

// AddOrUpdatePrimaryCluster
// used to "add" cluster if cluster not exist
// or "update" cluster when new cluster config if cluster already exist
func (cm *clusterManager) AddOrUpdatePrimaryCluster(cluster v2.Cluster) bool {
	clusterName := cluster.Name

	ok := false
	if v, exist := cm.primaryClusters.Load(clusterName); exist {
		if !v.(*primaryCluster).addedViaAPI {
			return false
		}
		// update cluster
		ok = cm.updateCluster(cluster, v.(*primaryCluster), true)
	} else {
		// add new cluster
		ok = cm.loadCluster(cluster, true)
	}
	if ok {
		admin.SetClusterConfig(clusterName, cluster)
		log.DefaultLogger.Infof("[cluster] [cluster manager] [AddOrUpdatePrimaryCluster] cluster %s updated", clusterName)
	}
	return ok
}

// AddClusterHealthCheckCallbacks add a callback for clustrer
func (cm *clusterManager) AddClusterHealthCheckCallbacks(name string, cb types.HealthCheckCb) bool {
	if v, ok := cm.primaryClusters.Load(name); ok {
		if cluster, ok := v.(*primaryCluster); ok {
			cluster.cluster.AddHealthCheckCallbacks(cb)
			return true
		}
	}
	return false
}

func (cm *clusterManager) ClusterExist(clusterName string) bool {
	if _, exist := cm.primaryClusters.Load(clusterName); exist {
		return true
	}

	return false
}

func (cm *clusterManager) updateCluster(clusterConf v2.Cluster, pcluster *primaryCluster, addedViaAPI bool) bool {
	// diff cluster
	if reflect.DeepEqual(clusterConf, *(pcluster.configUsed)) {
		log.DefaultLogger.Debugf("[upstream] [cluster manager] update cluster but get duplicate configure")
		return true
	}

	if concretedCluster, ok := pcluster.cluster.(*simpleInMemCluster); ok {
		hosts := concretedCluster.hosts
		cluster := NewCluster(clusterConf, cm.sourceAddr, addedViaAPI)
		cluster.(*simpleInMemCluster).UpdateHosts(hosts)
		pcluster.UpdateCluster(cluster, &clusterConf, addedViaAPI)
		return true
	}

	return false
}

func (cm *clusterManager) loadCluster(clusterConfig v2.Cluster, addedViaAPI bool) bool {
	//clusterConfig.UseHealthCheck
	cluster := NewCluster(clusterConfig, cm.sourceAddr, addedViaAPI)

	if nil == cluster {
		return false
	}

	cluster.Initialize(func() {
		cluster.PrioritySet().AddMemberUpdateCb(func(priority uint32, hostsAdded []types.Host, hostsRemoved []types.Host) {
		})
	})

	cm.primaryClusters.Store(clusterConfig.Name, NewPrimaryCluster(cluster, &clusterConfig, addedViaAPI))

	return true
}

func (cm *clusterManager) PutClusterSnapshot(snapshot types.ClusterSnapshot) {
	if snapshot == nil {
		return
	}
	if s, ok := snapshot.(*clusterSnapshot); ok {
		s.value.Put(s.config)
	} else {
		log.DefaultLogger.Errorf("[upstream] [cluster manager] snapshot is not clusterSnapshot, clustername=%s", snapshot.ClusterInfo().Name())
	}

}

func (cm *clusterManager) GetClusterSnapshot(context context.Context, clusterName string) types.ClusterSnapshot {
	if v, ok := cm.primaryClusters.Load(clusterName); ok {
		pc := v.(*primaryCluster)
		pcc := pc.cluster

		clusterSnapshot := &clusterSnapshot{
			prioritySet:  pcc.PrioritySet(),
			clusterInfo:  pcc.Info(),
			loadbalancer: pcc.Info().LBInstance(),
			value:        pc.configLock,
			config:       pc.configLock.Load(),
		}

		return clusterSnapshot
	}

	return nil
}

func (cm *clusterManager) RemovePrimaryCluster(clusterNames ...string) error {
	for _, clusterName := range clusterNames {
		if v, exist := cm.primaryClusters.Load(clusterName); exist {
			if !v.(*primaryCluster).addedViaAPI {
				return fmt.Errorf("Remove Primary Cluster Failed, Cluster Name = %s not addedViaAPI", clusterName)
			}
			cm.primaryClusters.Delete(clusterName)
			admin.RemoveClusterConfig(clusterName)
<<<<<<< HEAD
			if log.DefaultLogger.GetLogLevel() >= log.INFO {
				log.DefaultLogger.Infof("[upstream] [cluster manager] Remove Primary Cluster, Cluster Name = %s", clusterName)
			}
			return nil
=======
			log.DefaultLogger.Debugf("Remove Primary Cluster, Cluster Name = %s", clusterName)
>>>>>>> f64d470f
		} else {
			return fmt.Errorf("Remove Primary Cluster failure, cluster name = %s doesn't exist", clusterName)
		}
	}
	return nil
}

func (cm *clusterManager) SetInitializedCb(cb func()) {}

func (cm *clusterManager) UpdateClusterHosts(clusterName string, priority uint32, hostConfigs []v2.Host) error {
	if v, ok := cm.primaryClusters.Load(clusterName); ok {
		pc := v.(*primaryCluster)
		var hosts []types.Host
		for _, hc := range hostConfigs {
			hosts = append(hosts, NewHost(hc, pc.cluster.Info()))
		}
		if err := pc.UpdateHosts(hosts); err != nil {
			return fmt.Errorf("UpdateClusterHosts failed, cluster's hostset %s can't be update: %v", clusterName, err)
		}
		if log.DefaultLogger.GetLogLevel() >= log.INFO {
			log.DefaultLogger.Infof("[upstream] [cluster manager] update cluster %s hosts", clusterName)
		}
		return nil
	}

	return fmt.Errorf("UpdateClusterHosts failed, cluster %s not found", clusterName)
}

func (cm *clusterManager) AppendClusterHosts(clusterName string, priority uint32, hostConfigs []v2.Host) error {
	if v, ok := cm.primaryClusters.Load(clusterName); ok {
		pc := v.(*primaryCluster)
		pcc := pc.cluster
		var hosts []types.Host
		if concretedCluster, ok := pcc.(*simpleInMemCluster); ok {
			hosts = append(hosts, concretedCluster.hosts...)
		}
		for _, hc := range hostConfigs {
			hosts = append(hosts, NewHost(hc, pc.cluster.Info()))
		}
		if err := pc.UpdateHosts(hosts); err != nil {
			return fmt.Errorf("AppendClusterHosts failed, cluster's hostset %s can't be update: %v", clusterName, err)
		}
		if log.DefaultLogger.GetLogLevel() >= log.INFO {
			log.DefaultLogger.Infof("[upstream] [cluster manager] append hosts into cluster %s", clusterName)
		}
		return nil
	}
	return fmt.Errorf("AppendClusterHosts failed, cluster %s not found", clusterName)
}

func (cm *clusterManager) RemoveClusterHost(clusterName string, hostAddress string) error {
	if hostAddress == "" {
		return fmt.Errorf("RemoveClusterHost failed, hostAddress is nil")
	}

	if v, ok := cm.primaryClusters.Load(clusterName); ok {
		pc := v.(*primaryCluster)
		pcc := pc.cluster

		found := false
		if concretedCluster, ok := pcc.(*simpleInMemCluster); ok {
			var ccHosts []types.Host
			for i := 0; i < len(concretedCluster.hosts); i++ {
				if hostAddress == concretedCluster.hosts[i].AddressString() {
					ccHosts = append(ccHosts, concretedCluster.hosts[:i]...)
					ccHosts = append(ccHosts, concretedCluster.hosts[i+1:]...)
					found = true
					break
				}
			}
			if found == true {
				if err := pc.UpdateHosts(ccHosts); err != nil {
					return fmt.Errorf("remove host %s from cluster %s failed: %v", hostAddress, clusterName, err)
				}
				if log.DefaultLogger.GetLogLevel() >= log.INFO {
					log.DefaultLogger.Infof("[upstream] [cluster manager] RemoveClusterHost success, host address = %s", hostAddress)
				}
				return nil
			}
			return fmt.Errorf("RemoveClusterHost failed, host address = %s doesn't exist", hostAddress)

		}

		return fmt.Errorf("RemoveClusterHost failed, cluster name = %s is not valid", clusterName)
	}

	return fmt.Errorf("RemoveClusterHost failed, cluster name = %s doesn't exist", clusterName)
}

func (cm *clusterManager) TCPConnForCluster(lbCtx types.LoadBalancerContext, snapshot types.ClusterSnapshot) types.CreateConnectionData {
	if snapshot == nil {
		return types.CreateConnectionData{}
	}
	clusterSnapshot, ok := snapshot.(*clusterSnapshot)
	if !ok {
		return types.CreateConnectionData{}
	}

	host := clusterSnapshot.loadbalancer.ChooseHost(lbCtx)

	if host != nil {
		return host.CreateConnection(nil)
	}

	return types.CreateConnectionData{}
}

func (cm *clusterManager) ConnPoolForCluster(balancerContext types.LoadBalancerContext, snapshot types.ClusterSnapshot, protocol types.Protocol) types.ConnectionPool {
	if snapshot == nil {
		log.DefaultLogger.Errorf("[upstream] [cluster manager]  %s ConnPool For Cluster is nil, cluster name = %s", protocol, snapshot.ClusterInfo().Name())
		return nil
	}
	clusterSnapshot, ok := snapshot.(*clusterSnapshot)
	if !ok {
		log.DefaultLogger.Errorf("[upstream] [cluster manager] unexpected cluster snapshot")
		return nil
	}

	pool, err := cm.getActiveConnectionPool(balancerContext, clusterSnapshot, protocol)
	if err != nil {
		log.DefaultLogger.Errorf("[upstream] [cluster manager] ConnPoolForCluster Failed; %v", err)
	}

	return pool
}

func (cm *clusterManager) getActiveConnectionPool(balancerContext types.LoadBalancerContext, clusterSnapshot *clusterSnapshot, protocol types.Protocol) (types.ConnectionPool, error) {
	var pool types.ConnectionPool
	var pools [cycleTimes]types.ConnectionPool

	for i := 0; i < cycleTimes; i++ {
		host := clusterSnapshot.loadbalancer.ChooseHost(balancerContext)
		if host == nil {
			return nil, fmt.Errorf("clusterSnapshot.loadbalancer.ChooseHost is nil")
		}

		addr := host.AddressString()
		if log.DefaultLogger.GetLogLevel() >= log.DEBUG {
			log.DefaultLogger.Debugf("[upstream] [cluster manager] clusterSnapshot.loadbalancer.ChooseHost result is %s, cluster name = %s", addr, clusterSnapshot.clusterInfo.Name())
		}
		value, _ := cm.protocolConnPool.Load(protocol)

		connectionPool := value.(*sync.Map)
		if connPool, ok := connectionPool.Load(addr); ok {
			pool = connPool.(types.ConnectionPool)
			if pool.CheckAndInit(balancerContext.DownstreamContext()) {
				return pool, nil
			}
			pools[i] = pool
			if log.DefaultLogger.GetLogLevel() >= log.DEBUG {
				log.DefaultLogger.Debugf("[upstream] [cluster manager] cluster host %s is not active", addr)
			}

		} else {
			err := func() error {
				cm.mux.Lock()
				defer cm.mux.Unlock()

				if _, ok := connectionPool.Load(addr); !ok {
					if factory, ok := network.ConnNewPoolFactories[protocol]; ok {
						newPool := factory(host) //call NewBasicRoute
						connectionPool.Store(addr, newPool)
						newPool.CheckAndInit(balancerContext.DownstreamContext())
						pools[i] = newPool
					} else {
						return fmt.Errorf("NewPoolFactory is nil, protocol is %v", protocol)
					}
				}

				return nil
			}()

			if err != nil {
				return nil, err
			}
		}
	}

	// perhaps the first request, wait for tcp handshaking. total wait time: 1ms + 10ms + 100ms + 1000ms
	waitTime := time.Millisecond
	for t := 0; t < 4; t++ {
		time.Sleep(waitTime)
		for i := 0; i < cycleTimes; i++ {
			if pools[i] == nil {
				continue
			}
			if pools[i].CheckAndInit(balancerContext.DownstreamContext()) {
				return pools[i], nil
			}
		}
		waitTime *= 10
	}

	return nil, errors.New("no health hosts")
}

func (cm *clusterManager) Shutdown() error {
	return nil
}

func (cm *clusterManager) SourceAddress() net.Addr {
	return cm.sourceAddr
}

func (cm *clusterManager) VersionInfo() string {
	return ""
}

func (cm *clusterManager) LocalClusterName() string {
	return ""
}

// Destory the cluster manager instance
func (cm *clusterManager) Destory() {
	instanceMutex.Lock()
	defer instanceMutex.Unlock()
	if clusterMangerInstance != nil {
		clusterMangerInstance = nil
	}
}<|MERGE_RESOLUTION|>--- conflicted
+++ resolved
@@ -310,14 +310,9 @@
 			}
 			cm.primaryClusters.Delete(clusterName)
 			admin.RemoveClusterConfig(clusterName)
-<<<<<<< HEAD
 			if log.DefaultLogger.GetLogLevel() >= log.INFO {
 				log.DefaultLogger.Infof("[upstream] [cluster manager] Remove Primary Cluster, Cluster Name = %s", clusterName)
 			}
-			return nil
-=======
-			log.DefaultLogger.Debugf("Remove Primary Cluster, Cluster Name = %s", clusterName)
->>>>>>> f64d470f
 		} else {
 			return fmt.Errorf("Remove Primary Cluster failure, cluster name = %s doesn't exist", clusterName)
 		}
