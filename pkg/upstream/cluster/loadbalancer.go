/*
 * Licensed to the Apache Software Foundation (ASF) under one or more
 * contributor license agreements.  See the NOTICE file distributed with
 * this work for additional information regarding copyright ownership.
 * The ASF licenses this file to You under the Apache License, Version 2.0
 * (the "License"); you may not use this file except in compliance with
 * the License.  You may obtain a copy of the License at
 *
 *     http://www.apache.org/licenses/LICENSE-2.0
 *
 * Unless required by applicable law or agreed to in writing, software
 * distributed under the License is distributed on an "AS IS" BASIS,
 * WITHOUT WARRANTIES OR CONDITIONS OF ANY KIND, either express or implied.
 * See the License for the specific language governing permissions and
 * limitations under the License.
 */

package cluster

import (
	"math"
	"math/rand"
	"strconv"
	"sync"
	"sync/atomic"
	"time"

	"github.com/trainyao/go-maglev"

	"mosn.io/api"
	"mosn.io/mosn/pkg/log"
	"mosn.io/mosn/pkg/types"
	"mosn.io/pkg/variable"
)

// NewLoadBalancer can be register self defined type
var lbFactories map[types.LoadBalancerType]func(types.ClusterInfo, types.HostSet) types.LoadBalancer

func RegisterLBType(lbType types.LoadBalancerType, f func(types.ClusterInfo, types.HostSet) types.LoadBalancer) {
	if lbFactories == nil {
		lbFactories = make(map[types.LoadBalancerType]func(types.ClusterInfo, types.HostSet) types.LoadBalancer)
	}
	lbFactories[lbType] = f
}

type SlowStartFactorFunc func(info types.ClusterInfo, host types.Host) float64

var slowStartFuncFactories map[types.SlowStartMode]SlowStartFactorFunc

// RegisterSlowStartMode can register self defined modes
func RegisterSlowStartMode(mode types.SlowStartMode, factorFunc SlowStartFactorFunc) {
	if slowStartFuncFactories == nil {
		slowStartFuncFactories = make(map[types.SlowStartMode]SlowStartFactorFunc)
	}
	slowStartFuncFactories[mode] = factorFunc
}

var rrFactory *roundRobinLoadBalancerFactory

func init() {
	rrFactory = &roundRobinLoadBalancerFactory{
		rand: rand.New(rand.NewSource(time.Now().UnixNano())),
	}
	RegisterLBType(types.RoundRobin, rrFactory.newRoundRobinLoadBalancer)
	RegisterLBType(types.Random, newRandomLoadBalancer)
	RegisterLBType(types.WeightedRoundRobin, newWRRLoadBalancer)
	RegisterLBType(types.LeastActiveRequest, newLeastActiveRequestLoadBalancer)
	RegisterLBType(types.Maglev, newMaglevLoadBalancer)
	RegisterLBType(types.RequestRoundRobin, newReqRoundRobinLoadBalancer)
	RegisterLBType(types.LeastActiveConnection, newLeastActiveConnectionLoadBalancer)
	RegisterLBType(types.PeakEwma, newPeakEwmaLoadBalancer)

	RegisterSlowStartMode(types.ModeDuration, slowStartDurationFactorFunc)

	registerVariables()
}

var (
	VarProxyUpstreamIndex = "upstream_index"
)

var (
	buildinVariables = []variable.Variable{
		variable.NewStringVariable(VarProxyUpstreamIndex, nil, nil, variable.DefaultStringSetter, 0),
	}
)

func registerVariables() {
	for idx := range buildinVariables {
		variable.Register(buildinVariables[idx])
	}
}

func NewLoadBalancer(info types.ClusterInfo, hosts types.HostSet) types.LoadBalancer {
	lbType := info.LbType()
	if f, ok := lbFactories[lbType]; ok {
		return f(info, hosts)
	}
	return rrFactory.newRoundRobinLoadBalancer(info, hosts)
}

// LoadBalancer Implementations

type randomLoadBalancer struct {
	mutex sync.Mutex
	rand  *rand.Rand
	hosts types.HostSet
	rrLB  types.LoadBalancer // if node fails, we'll degrade to rr load balancer
}

func newRandomLoadBalancer(info types.ClusterInfo, hosts types.HostSet) types.LoadBalancer {
	return &randomLoadBalancer{
		rand:  rand.New(rand.NewSource(time.Now().UnixNano())),
		hosts: hosts,
		rrLB:  rrFactory.newRoundRobinLoadBalancer(info, hosts),
	}
}

func (lb *randomLoadBalancer) ChooseHost(context types.LoadBalancerContext) types.Host {
	hs := lb.hosts
	total := hs.Size()
	if total == 0 {
		return nil
	}

	lb.mutex.Lock()
	idx := lb.rand.Intn(total)
	lb.mutex.Unlock()

	host := hs.Get(idx)
	if host.Health() {
		return host
	}

	// degrade to rr lb, to make node selection more balanced
	return lb.rrLB.ChooseHost(context)
}

func (lb *randomLoadBalancer) IsExistsHosts(metadata api.MetadataMatchCriteria) bool {
	return lb.hosts.Size() > 0
}

func (lb *randomLoadBalancer) HostNum(metadata api.MetadataMatchCriteria) int {
	return lb.hosts.Size()
}

type roundRobinLoadBalancer struct {
	hosts   types.HostSet
	rrIndex uint32
}

type roundRobinLoadBalancerFactory struct {
	mutex sync.Mutex
	rand  *rand.Rand
}

func (f *roundRobinLoadBalancerFactory) newRoundRobinLoadBalancer(info types.ClusterInfo, hosts types.HostSet) types.LoadBalancer {
	var idx uint32
	f.mutex.Lock()
	defer f.mutex.Unlock()
	if hosts.Size() != 0 {
		idx = f.rand.Uint32() % uint32(hosts.Size())
	}
	return &roundRobinLoadBalancer{
		hosts:   hosts,
		rrIndex: idx,
	}
}

func (lb *roundRobinLoadBalancer) ChooseHost(context types.LoadBalancerContext) types.Host {
	hs := lb.hosts
	total := hs.Size()
	if total == 0 {
		return nil
	}
	for i := 0; i < total; i++ {
		index := atomic.AddUint32(&lb.rrIndex, 1) % uint32(total)
		host := hs.Get(int(index))
		if host.Health() {
			return host
		}
	}

	// Reference https://github.com/mosn/mosn/issues/1663
	secondStartIndex := int(atomic.AddUint32(&lb.rrIndex, 1) % uint32(total))
	for i := 0; i < total; i++ {
		index := (i + secondStartIndex) % total
		host := hs.Get(index)
		if host.Health() {
			return host
		}
	}

	return nil
}

func (lb *roundRobinLoadBalancer) IsExistsHosts(metadata api.MetadataMatchCriteria) bool {
	return lb.hosts.Size() > 0
}

func (lb *roundRobinLoadBalancer) HostNum(metadata api.MetadataMatchCriteria) int {
	return lb.hosts.Size()
}

/*
A round robin load balancer. When in weighted mode, EDF scheduling is used. When in not
weighted mode, simple RR index selection is used.
*/
type WRRLoadBalancer struct {
	*EdfLoadBalancer
	rrLB types.LoadBalancer
}

func newWRRLoadBalancer(info types.ClusterInfo, hosts types.HostSet) types.LoadBalancer {
	wrrLB := &WRRLoadBalancer{}
	wrrLB.EdfLoadBalancer = newEdfLoadBalancer(info, hosts, wrrLB.unweightedChooseHost, wrrLB.hostWeight, false)
	wrrLB.rrLB = rrFactory.newRoundRobinLoadBalancer(info, hosts)

	return wrrLB
}

func (lb *WRRLoadBalancer) IsExistsHosts(metadata api.MetadataMatchCriteria) bool {
	return lb.hosts.Size() > 0
}

func (lb *WRRLoadBalancer) HostNum(metadata api.MetadataMatchCriteria) int {
	return lb.hosts.Size()
}

func (lb *WRRLoadBalancer) hostWeight(item WeightItem) float64 {
	host := item.(types.Host)
	return float64(host.Weight())
}

// do unweighted (fast) selection
func (lb *WRRLoadBalancer) unweightedChooseHost(context types.LoadBalancerContext) types.Host {
	return lb.rrLB.ChooseHost(context)
}

const defaultChoice = 2
const defaultActiveRequestBias = 1.0

// leastActiveRequestLoadBalancer choose the host with the least active request
type leastActiveRequestLoadBalancer struct {
	*EdfLoadBalancer
	choice            uint32
	activeRequestBias float64
}

func newLeastActiveRequestLoadBalancer(info types.ClusterInfo, hosts types.HostSet) types.LoadBalancer {
	lb := &leastActiveRequestLoadBalancer{}
	forceWeighted := false
	if info != nil && info.LbConfig() != nil {
		forceWeighted = info.LbConfig().ForceWeighted
		lb.choice = info.LbConfig().ChoiceCount
		lb.activeRequestBias = info.LbConfig().ActiveRequestBias
	} else {
		lb.choice = defaultChoice
		lb.activeRequestBias = defaultActiveRequestBias
	}

	lb.EdfLoadBalancer = newEdfLoadBalancer(info, hosts, lb.unweightedChooseHost, lb.hostWeight, forceWeighted)

	return lb
}

func (lb *leastActiveRequestLoadBalancer) hostWeight(item WeightItem) float64 {
	host, ok := item.(types.Host)
	if !ok {
		return float64(item.Weight())
	}

	weight := float64(host.Weight())

	biasedActiveRequest := math.Pow(float64(host.HostStats().UpstreamRequestActive.Count())+1, lb.activeRequestBias)

	return weight / biasedActiveRequest
}

func (lb *leastActiveRequestLoadBalancer) unweightedChooseHost(context types.LoadBalancerContext) types.Host {

	hs := lb.hosts
	total := hs.Size()
	lb.mutex.Lock()
	defer lb.mutex.Unlock()
	var candidate types.Host
	// Choose `choice` times and return the best one
	// See The Power of Two Random Choices: A Survey of Techniques and Results
	//  http://www.eecs.harvard.edu/~michaelm/postscripts/handbook2001.pdf
	for cur := 0; cur < int(lb.choice); cur++ {

		randIdx := lb.rand.Intn(total)
		tempHost := hs.Get(randIdx)
		if candidate == nil {
			candidate = tempHost
			continue
		}
		if candidate.HostStats().UpstreamRequestActive.Count() > tempHost.HostStats().UpstreamRequestActive.Count() {
			candidate = tempHost
		}
	}
	return candidate

}

type EdfLoadBalancer struct {
	scheduler *edfScheduler
	hosts     types.HostSet
	rand      *rand.Rand
	mutex     sync.Mutex
	// the method to choose host when all host
	unweightedChooseHostFunc func(types.LoadBalancerContext) types.Host
	hostWeightFunc           func(item WeightItem) float64

	forceWeighted bool
}

func (lb *EdfLoadBalancer) ChooseHost(context types.LoadBalancerContext) types.Host {

	var candidate types.Host
	hs := lb.hosts
	total := hs.Size()
	if total == 0 {
		// Return nil directly if allHosts is nil or size is 0
		return nil
	}
	if total == 1 {
		targetHost := hs.Get(0)
		// Return directly if there is only one host
		if targetHost.Health() {
			return targetHost
		}
		return nil
	}

	if lb.scheduler != nil {
		for i := 0; i < total; i++ {
			// do weight selection
			candidate = lb.scheduler.NextAndPush(lb.hostWeightFunc).(types.Host)
			if candidate != nil && candidate.Health() {
				return candidate
			}
		}
	}

	// Use unweighted round-robin as a fallback while failed to pick a healthy host by weighted round-robin.
	return lb.unweightedChooseHostFunc(context)
}

func (lb *EdfLoadBalancer) IsExistsHosts(metadata api.MetadataMatchCriteria) bool {
	return lb.hosts.Size() > 0
}

func (lb *EdfLoadBalancer) HostNum(metadata api.MetadataMatchCriteria) int {
	return lb.hosts.Size()
}

func newEdfLoadBalancer(info types.ClusterInfo, hosts types.HostSet, unweightedChoose func(types.LoadBalancerContext) types.Host, hostWeightFunc func(host WeightItem) float64, forceWeighted bool) *EdfLoadBalancer {
	hostWeightFunc = slowStartHostWeightFunc(info, hostWeightFunc)
	lb := &EdfLoadBalancer{
		hosts:                    hosts,
		rand:                     rand.New(rand.NewSource(time.Now().UnixNano())),
		unweightedChooseHostFunc: unweightedChoose,
		hostWeightFunc:           hostWeightFunc,
		forceWeighted:            forceWeighted,
	}
	lb.refresh(info, hosts)
	return lb
}

func slowStartDurationFactorFunc(info types.ClusterInfo, host types.Host) float64 {
	return slowStartDurationFactorFuncWithNowFunc(info, host, time.Now)
}

// slowStartDurationFactorFuncWithNowFunc with nowFunc parameter for testing
func slowStartDurationFactorFuncWithNowFunc(info types.ClusterInfo, host types.Host, nowFunc func() time.Time) float64 {
	slowStart := info.SlowStart()

	if slowStart.SlowStartDuration <= 0 {
		return 1.0
	}

	if host.LastHealthCheckPassTime().IsZero() {
		return 1.0
	}

	duration := nowFunc().Sub(host.LastHealthCheckPassTime())
	window := slowStart.SlowStartDuration
	if duration >= window {
		return 1.0
	}

	return math.Max(1.0, duration.Seconds()) / window.Seconds()
}

// slowStartHostWeightFunc progressively increases amount of traffic for newly added upstream hosts
func slowStartHostWeightFunc(info types.ClusterInfo, hostWeightFunc func(host WeightItem) float64) func(host WeightItem) float64 {
	if info == nil {
		return hostWeightFunc
	}

	slowStart := info.SlowStart()

	mode := slowStart.Mode
	if mode == "" {
		return hostWeightFunc
	}

	factorFunc := slowStartFuncFactories[mode]
	if factorFunc == nil {
		log.DefaultLogger.Warnf("[lb][slow_start] Unregistered slow start mode: %s, slow start will not be performed",
			mode)
		return hostWeightFunc
	}

	return func(host WeightItem) float64 {
		w := hostWeightFunc(host)
		h, ok := host.(types.Host)
		if !ok {
			return w
		}

		a := slowStart.Aggression

		f := factorFunc(info, h)
		if f >= 1.0 {
			return w
		}

		if a != 1.0 {
			f = math.Pow(f, 1/a)
		}

		if f < slowStart.MinWeightPercent {
			f = slowStart.MinWeightPercent
		}

		return w * f
	}
}

func (lb *EdfLoadBalancer) refresh(info types.ClusterInfo, hosts types.HostSet) {
	var slowStart types.SlowStart
	if info != nil {
		slowStart = info.SlowStart()
	}

	if hosts.Size() <= 1 {
		return
	}

	// Check if the slow-start not configured and original host weights are equal and skip EDF creation if they are
	// when not force weighted.
	if !lb.forceWeighted && slowStart.Mode == "" && hostWeightsAreEqual(hosts) {
		return
	}

	lb.scheduler = newEdfScheduler(hosts.Size())

	// Init Edf scheduler with healthy hosts.
	hosts.Range(func(host types.Host) bool {
		lb.scheduler.Add(host, lb.hostWeightFunc(host))
		return true
	})
	// refer blog http://zablog.me/2019/08/02/2019-08-02/
	// avoid instance flood pressure for the first entry start from a random one via pick random times
	randomPick := lb.rand.Intn(hosts.Size())
	for i := 0; i < randomPick; i++ {
		lb.scheduler.NextAndPush(lb.hostWeightFunc)
	}
}

func hostWeightsAreEqual(hosts types.HostSet) bool {
	weight := hosts.Get(0).Weight()

	for i := 1; i < hosts.Size(); i++ {
		if hosts.Get(i).Weight() != weight {
			return false
		}
	}
	return true
}

// newMaglevLoadBalancer return maglevLoadBalancer structure.
//
// In maglevLoadBalancer, there is a maglev table for consistence hash host choosing.
// If the chosen host is unhealthy, maglevLoadBalancer will traverse host list to find a healthy host.
func newMaglevLoadBalancer(info types.ClusterInfo, set types.HostSet) types.LoadBalancer {
	names := make([]string, 0, set.Size())
	set.Range(func(host types.Host) bool {
		names = append(names, host.AddressString())
		return true
	})
	mgv := &maglevLoadBalancer{
		hosts: set,
	}

	nameCount := len(names)
	// if host count > BigM, maglev table building will cross array boundary
	// maglev lb will not work in this scenario
	if nameCount >= maglev.BigM {
		log.DefaultLogger.Errorf("[lb][maglev] host count too large, expect <= %d, get %d",
			maglev.BigM, nameCount)
		return mgv
	}
	if nameCount == 0 {
		return mgv
	}

	maglevM := maglev.SmallM
	// according to test, 30000 host with testing 1e8 times, hash distribution begins to go wrong,
	// max=4855, mean=3333.3333333333335, peak-to-mean=1.4565
	// so use BigM when host >= 30000
	limit := 30000
	if nameCount >= limit {
		log.DefaultLogger.Infof("[lb][maglev] host count %d >= %d, using maglev.BigM", nameCount, limit)
		maglevM = maglev.BigM
	}

	mgv.maglev = maglev.New(names, uint64(maglevM))
	return mgv
}

type maglevLoadBalancer struct {
	hosts  types.HostSet
	maglev *maglev.Table
}

func (lb *maglevLoadBalancer) ChooseHost(ctx types.LoadBalancerContext) types.Host {
	// host empty, maglev info may be nil
	if lb.maglev == nil {
		return nil
	}

	route := ctx.DownstreamRoute()
	if route == nil || route.RouteRule() == nil {
		return nil
	}

	hashPolicy := route.RouteRule().Policy().HashPolicy()
	if hashPolicy == nil {
		return nil
	}

	hash := hashPolicy.GenerateHash(ctx.DownstreamContext())
	index := lb.maglev.Lookup(hash)
	chosen := lb.hosts.Get(index)

	// if retry, means request to last chose host failed, do not use it again
	retrying := false
	context := ctx.DownstreamContext()
	if ind, err := variable.GetString(context, VarProxyUpstreamIndex); err == nil {
		if i, err := strconv.Atoi(ind); err == nil {
			index = i
		}
		retrying = true
	}
	// fallback
	if !chosen.Health() || retrying {
		chosen, index = lb.chooseHostFromHostList(index + 1)
	}

	if chosen == nil {
		if log.Proxy.GetLogLevel() >= log.INFO {
			log.Proxy.Infof(ctx.DownstreamContext(), "[lb][maglev] hash %d get nil host, index: %d",
				hash, index)
		}
	} else {
		variable.SetString(context, VarProxyUpstreamIndex, strconv.Itoa(index))
		if log.Proxy.GetLogLevel() >= log.DEBUG {
			log.Proxy.Debugf(ctx.DownstreamContext(), "[lb][maglev] hash %d index %d get host %s",
				hash, index, chosen.AddressString())
		}
	}

	return chosen
}

func (lb *maglevLoadBalancer) IsExistsHosts(metadata api.MetadataMatchCriteria) bool {
	return lb.HostNum(metadata) > 0
}

func (lb *maglevLoadBalancer) HostNum(metadata api.MetadataMatchCriteria) int {
	return lb.hosts.Size()
}

// chooseHostFromHostList traverse host list to find a healthy host
func (lb *maglevLoadBalancer) chooseHostFromHostList(index int) (types.Host, int) {
	total := lb.hosts.Size()

	for i := 0; i < total; i++ {
		ind := (index + i) % total
		host := lb.hosts.Get(ind)
		if host.Health() {
			return host, ind
		}
	}

	return nil, index
}

type reqRoundRobinLoadBalancer struct {
	hosts types.HostSet
}

func newReqRoundRobinLoadBalancer(info types.ClusterInfo, hosts types.HostSet) types.LoadBalancer {
	return &reqRoundRobinLoadBalancer{
		hosts: hosts,
	}
}

// request round robin load balancer choose host start from index 0 every single context, and round robin when reentry
func (lb *reqRoundRobinLoadBalancer) ChooseHost(context types.LoadBalancerContext) types.Host {
	hs := lb.hosts
	total := hs.Size()
	if total == 0 {
		return nil
	}
	ctx := context.DownstreamContext()
	ind := 0
	if index, err := variable.GetString(ctx, VarProxyUpstreamIndex); err == nil {
		if i, err := strconv.Atoi(index); err == nil {
			ind = i + 1
		}
	}
	for id := ind; id < total+ind; id++ {
		idx := id % total
		target := hs.Get(idx)
		if target.Health() {
			if log.DefaultLogger.GetLogLevel() >= log.DEBUG {
				log.DefaultLogger.Debugf("[lb] [RequestRoundRobin] choose host: %s", target.AddressString())
			}
			variable.SetString(ctx, VarProxyUpstreamIndex, strconv.Itoa(idx))
			return target
		}
	}

	return nil
}

func (lb *reqRoundRobinLoadBalancer) IsExistsHosts(metadata api.MetadataMatchCriteria) bool {
	return lb.hosts.Size() > 0
}

func (lb *reqRoundRobinLoadBalancer) HostNum(metadata api.MetadataMatchCriteria) int {
	return lb.hosts.Size()
}

const defaultPeakEwmaDuration = 10 * time.Second

type peakEwmaLoadBalancer struct {
	*EdfLoadBalancer
	rrLB types.LoadBalancer

	choice            uint32
	activeRequestBias float64

	defaultDuration time.Duration
}

func newPeakEwmaLoadBalancer(info types.ClusterInfo, hosts types.HostSet) types.LoadBalancer {
	lb := &peakEwmaLoadBalancer{}
	lb.rrLB = rrFactory.newRoundRobinLoadBalancer(info, hosts)
	lb.EdfLoadBalancer = newEdfLoadBalancer(info, hosts, lb.unweightedChoose, lb.hostWeight)

	if info != nil && info.LbConfig() != nil {
		lb.choice = info.LbConfig().ChoiceCount
		lb.activeRequestBias = info.LbConfig().ActiveRequestBias
	} else {
		lb.choice = defaultChoice
		lb.activeRequestBias = defaultActiveRequestBias
	}

<<<<<<< HEAD
	lb.EdfLoadBalancer = newEdfLoadBalancer(info, hosts, lb.unweightedChoose, lb.hostWeight, false)
=======
	if info != nil {
		lb.defaultDuration = info.ConnectTimeout() + info.IdleTimeout()
	}
>>>>>>> 80f7fa46

	if lb.defaultDuration == 0 {
		lb.defaultDuration = defaultPeakEwmaDuration
	}

	return lb
}

func (lb *peakEwmaLoadBalancer) hostWeight(item WeightItem) float64 {
	host, ok := item.(types.Host)
	if !ok {
		return float64(item.Weight())
	}

	return float64(host.Weight()) / lb.unweightedPeakEwmaScore(host)
}

func (lb *peakEwmaLoadBalancer) unweightedChoose(context types.LoadBalancerContext) types.Host {
	hs := lb.hosts

	var candidate types.Host

	// If `total` is less than or equal to `choice`, we can iterate over all elements directly.
	if hs.Size() <= int(lb.choice) {
		candidate = lb.iterateChoose()
	} else {
		candidate = lb.randomChoose()
		if candidate == nil {
			if log.DefaultLogger.GetLogLevel() >= log.WARN {
				log.DefaultLogger.Warnf("[lb][PeakEwma] no host chosen after %d choice, fallback to RR", lb.choice)
			}

			return lb.rrLB.ChooseHost(context)
		}
	}

	return candidate
}

func (lb *peakEwmaLoadBalancer) iterateChoose() types.Host {
	total := lb.hosts.Size()

	var candidate types.Host

	// There is a special case here, that is, metrics can be disabled,
	// see `pkg/metrics/matcher#metricsMatcher`. If the metrics used to
	// calculate the score of PeakEWMA are disabled, all hosts will get
	// the same score, and will always peek the first host.
	//
	// By choosing from a random index, when metrics are disabled,
	// it can be automatically fallback to random without causing skew.
	lb.mutex.Lock()
	idx := lb.rand.Intn(total)
	lb.mutex.Unlock()

	for i := 0; i < total; i++ {
		temp := lb.hosts.Get((i + idx) % total)
		if !temp.Health() {
			continue
		}

		if candidate == nil || lb.unweightedPeakEwmaScore(temp) < lb.unweightedPeakEwmaScore(candidate) {
			candidate = temp
		}
	}

	if candidate != nil {
		if log.DefaultLogger.GetLogLevel() >= log.DEBUG {
			log.DefaultLogger.Debugf("[lb][PeakEwma] iterate choose host %s with score %f",
				candidate.AddressString(), lb.unweightedPeakEwmaScore(candidate))
		}
	}

	return candidate
}

// Choose `choice` times and return the best one.
// See The Power of Two Random Choices: A Survey of Techniques and Results
//
//	http://www.eecs.harvard.edu/~michaelm/postscripts/handbook2001.pdf
func (lb *peakEwmaLoadBalancer) randomChoose() types.Host {
	total := lb.hosts.Size()

	var candidate types.Host

	for i := 0; i < int(lb.choice); i++ {
		// don't ensure uniqueness because it has high cost
		lb.mutex.Lock()
		idx := lb.rand.Intn(total)
		lb.mutex.Unlock()

		temp := lb.hosts.Get(idx)
		if !temp.Health() {
			continue
		}

		if candidate == nil || lb.unweightedPeakEwmaScore(temp) < lb.unweightedPeakEwmaScore(candidate) {
			candidate = temp
		}
	}

	if candidate != nil {
		if log.DefaultLogger.GetLogLevel() >= log.DEBUG {
			log.DefaultLogger.Debugf("[lb][PeakEwma] random choose host %s with score %f",
				candidate.AddressString(), lb.unweightedPeakEwmaScore(candidate))
		}
	}

	return candidate
}

func (lb *peakEwmaLoadBalancer) unweightedPeakEwmaScore(h types.Host) float64 {
	stats := h.HostStats()

	duration := stats.UpstreamRequestDurationEWMA.Rate()

	// None of the active requests returned, try to use cluster duration as default.
	if duration == 0 {
		duration = h.ClusterInfo().Stats().UpstreamRequestDurationEWMA.Rate()
		// None of the active requests returned in cluster, or the metrics is disabled
		if duration == 0 {
			duration = float64(lb.defaultDuration)
		}
	}

	biasedActiveRequest := math.Pow(float64(stats.UpstreamRequestActive.Count())+1, lb.activeRequestBias)

	return duration * biasedActiveRequest
}<|MERGE_RESOLUTION|>--- conflicted
+++ resolved
@@ -661,7 +661,7 @@
 func newPeakEwmaLoadBalancer(info types.ClusterInfo, hosts types.HostSet) types.LoadBalancer {
 	lb := &peakEwmaLoadBalancer{}
 	lb.rrLB = rrFactory.newRoundRobinLoadBalancer(info, hosts)
-	lb.EdfLoadBalancer = newEdfLoadBalancer(info, hosts, lb.unweightedChoose, lb.hostWeight)
+	lb.EdfLoadBalancer = newEdfLoadBalancer(info, hosts, lb.unweightedChoose, lb.hostWeight, false)
 
 	if info != nil && info.LbConfig() != nil {
 		lb.choice = info.LbConfig().ChoiceCount
@@ -671,13 +671,9 @@
 		lb.activeRequestBias = defaultActiveRequestBias
 	}
 
-<<<<<<< HEAD
-	lb.EdfLoadBalancer = newEdfLoadBalancer(info, hosts, lb.unweightedChoose, lb.hostWeight, false)
-=======
 	if info != nil {
 		lb.defaultDuration = info.ConnectTimeout() + info.IdleTimeout()
 	}
->>>>>>> 80f7fa46
 
 	if lb.defaultDuration == 0 {
 		lb.defaultDuration = defaultPeakEwmaDuration
