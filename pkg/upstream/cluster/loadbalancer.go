/*
 * Licensed to the Apache Software Foundation (ASF) under one or more
 * contributor license agreements.  See the NOTICE file distributed with
 * this work for additional information regarding copyright ownership.
 * The ASF licenses this file to You under the Apache License, Version 2.0
 * (the "License"); you may not use this file except in compliance with
 * the License.  You may obtain a copy of the License at
 *
 *     http://www.apache.org/licenses/LICENSE-2.0
 *
 * Unless required by applicable law or agreed to in writing, software
 * distributed under the License is distributed on an "AS IS" BASIS,
 * WITHOUT WARRANTIES OR CONDITIONS OF ANY KIND, either express or implied.
 * See the License for the specific language governing permissions and
 * limitations under the License.
 */

package cluster

import (
	"math/rand"
	"strconv"
	"sync"
	"sync/atomic"
	"time"

	"github.com/trainyao/go-maglev"
	"mosn.io/api"
	v2 "mosn.io/mosn/pkg/config/v2"
	"mosn.io/mosn/pkg/log"
	"mosn.io/mosn/pkg/types"
	"mosn.io/mosn/pkg/variable"
)

// NewLoadBalancer can be register self defined type
var lbFactories map[types.LoadBalancerType]func(types.ClusterInfo, types.HostSet) types.LoadBalancer

func RegisterLBType(lbType types.LoadBalancerType, f func(types.ClusterInfo, types.HostSet) types.LoadBalancer) {
	if lbFactories == nil {
		lbFactories = make(map[types.LoadBalancerType]func(types.ClusterInfo, types.HostSet) types.LoadBalancer)
	}
	lbFactories[lbType] = f
}

var rrFactory *roundRobinLoadBalancerFactory

func init() {
	rrFactory = &roundRobinLoadBalancerFactory{
		rand: rand.New(rand.NewSource(time.Now().UnixNano())),
	}
	RegisterLBType(types.RoundRobin, rrFactory.newRoundRobinLoadBalancer)
	RegisterLBType(types.Random, newRandomLoadBalancer)
	RegisterLBType(types.WeightedRoundRobin, newWRRLoadBalancer)
	RegisterLBType(types.LeastActiveRequest, newleastActiveRequestLoadBalancer)
	RegisterLBType(types.Maglev, newMaglevLoadBalancer)
	RegisterLBType(types.RequestRoundRobin, newReqRoundRobinLoadBalancer)

	registerVariables()
}

var (
	VarProxyUpstreamIndex = "upstream_index"
)

var (
	buildinVariables = []variable.Variable{
		variable.NewStringVariable(VarProxyUpstreamIndex, nil, nil, variable.DefaultStringSetter, 0),
	}
)

func registerVariables() {
	for idx := range buildinVariables {
		variable.Register(buildinVariables[idx])
	}
}

func NewLoadBalancer(info types.ClusterInfo, hosts types.HostSet) types.LoadBalancer {
	lbType := info.LbType()
	if f, ok := lbFactories[lbType]; ok {
		return f(info, hosts)
	}
	return rrFactory.newRoundRobinLoadBalancer(info, hosts)
}

// LoadBalancer Implementations

type randomLoadBalancer struct {
	mutex sync.Mutex
	rand  *rand.Rand
	hosts types.HostSet
	rrLB  types.LoadBalancer // if node fails, we'll degrade to rr load balancer
}

func newRandomLoadBalancer(info types.ClusterInfo, hosts types.HostSet) types.LoadBalancer {
	return &randomLoadBalancer{
		rand:  rand.New(rand.NewSource(time.Now().UnixNano())),
		hosts: hosts,
		rrLB:  rrFactory.newRoundRobinLoadBalancer(info, hosts),
	}
}

func (lb *randomLoadBalancer) ChooseHost(context types.LoadBalancerContext) types.Host {
	targets := lb.hosts.Hosts()
	total := len(targets)
	if total == 0 {
		return nil
	}

	lb.mutex.Lock()
	idx := lb.rand.Intn(total)
	lb.mutex.Unlock()

	host := targets[idx]
	if host.Health() {
		return host
	}

	// degrade to rr lb, to make node selection more balanced
	return lb.rrLB.ChooseHost(context)
}

func (lb *randomLoadBalancer) IsExistsHosts(metadata api.MetadataMatchCriteria) bool {
	return len(lb.hosts.Hosts()) > 0
}

func (lb *randomLoadBalancer) HostNum(metadata api.MetadataMatchCriteria) int {
	return len(lb.hosts.Hosts())
}

type roundRobinLoadBalancer struct {
	hosts   types.HostSet
	rrIndex uint32
}

type roundRobinLoadBalancerFactory struct {
	mutex sync.Mutex
	rand  *rand.Rand
}

func (f *roundRobinLoadBalancerFactory) newRoundRobinLoadBalancer(info types.ClusterInfo, hosts types.HostSet) types.LoadBalancer {
	var idx uint32
	hostsList := hosts.Hosts()
	f.mutex.Lock()
	defer f.mutex.Unlock()
	if len(hostsList) != 0 {
		idx = f.rand.Uint32() % uint32(len(hostsList))
	}
	return &roundRobinLoadBalancer{
		hosts:   hosts,
		rrIndex: idx,
	}
}

func (lb *roundRobinLoadBalancer) ChooseHost(context types.LoadBalancerContext) types.Host {
	targets := lb.hosts.Hosts()
	total := len(targets)
	if total == 0 {
		return nil
	}
	for i := 0; i < total; i++ {
		index := atomic.AddUint32(&lb.rrIndex, 1) % uint32(total)
		host := targets[index]
		if host.Health() {
			return host
		}
	}

	// Reference https://github.com/mosn/mosn/issues/1663
	secondStartIndex := int(atomic.AddUint32(&lb.rrIndex, 1) % uint32(total))
	for i := 0; i < total; i++ {
		index := (i + secondStartIndex) % total
		host := targets[index]
		if host.Health() {
			return host
		}
	}

	return nil
}

func (lb *roundRobinLoadBalancer) IsExistsHosts(metadata api.MetadataMatchCriteria) bool {
	return len(lb.hosts.Hosts()) > 0
}

func (lb *roundRobinLoadBalancer) HostNum(metadata api.MetadataMatchCriteria) int {
	return len(lb.hosts.Hosts())
}

/*
 A round robin load balancer. When in weighted mode, EDF scheduling is used. When in not
 weighted mode, simple RR index selection is used.
*/
type WRRLoadBalancer struct {
	*EdfLoadBalancer
	rrLB types.LoadBalancer
}

func newWRRLoadBalancer(info types.ClusterInfo, hosts types.HostSet) types.LoadBalancer {
	wrrLB := &WRRLoadBalancer{}
	wrrLB.EdfLoadBalancer = newEdfLoadBalancerLoadBalancer(hosts, wrrLB.unweightChooseHost, wrrLB.hostWeight)
	wrrLB.rrLB = rrFactory.newRoundRobinLoadBalancer(info, hosts)
	return wrrLB
}

func (lb *WRRLoadBalancer) IsExistsHosts(metadata api.MetadataMatchCriteria) bool {
	return len(lb.hosts.Hosts()) > 0
}

func (lb *WRRLoadBalancer) HostNum(metadata api.MetadataMatchCriteria) int {
	return len(lb.hosts.Hosts())
}

func (lb *WRRLoadBalancer) hostWeight(item WeightItem) float64 {
	host := item.(types.Host)
	return float64(host.Weight())
}

// do unweighted (fast) selection
func (lb *WRRLoadBalancer) unweightChooseHost(context types.LoadBalancerContext) types.Host {
<<<<<<< HEAD
	return lb.ChooseHost(context)
=======
	return lb.rrLB.ChooseHost(context)
>>>>>>> 5459e7b0
}

const default_choice = 2

// leastActiveRequestLoadBalancer choose the host with the least active request
type leastActiveRequestLoadBalancer struct {
	*EdfLoadBalancer
	choice uint32
}

func newleastActiveRequestLoadBalancer(info types.ClusterInfo, hosts types.HostSet) types.LoadBalancer {
	lb := &leastActiveRequestLoadBalancer{}
	if info != nil && info.LbConfig() != nil {
		lb.choice = info.LbConfig().(*v2.LeastRequestLbConfig).ChoiceCount
	} else {
		lb.choice = default_choice
	}
	lb.EdfLoadBalancer = newEdfLoadBalancerLoadBalancer(hosts, lb.unweightChooseHost, lb.hostWeight)
	return lb
}

func (lb *leastActiveRequestLoadBalancer) hostWeight(item WeightItem) float64 {
	host := item.(types.Host)
	return float64(host.Weight()) / float64(host.HostStats().UpstreamRequestActive.Count()+1)
}

func (lb *leastActiveRequestLoadBalancer) unweightChooseHost(context types.LoadBalancerContext) types.Host {

	allHosts := lb.hosts.Hosts()
	total := len(allHosts)
	lb.mutex.Lock()
	defer lb.mutex.Unlock()
	var candicate types.Host
	// Choose `choice` times and return the best one
	// See The Power of Two Random Choices: A Survey of Techniques and Results
	//  http://www.eecs.harvard.edu/~michaelm/postscripts/handbook2001.pdf
	for cur := 0; cur < int(lb.choice); cur++ {

		randIdx := lb.rand.Intn(total)
		tempHost := allHosts[randIdx]
		if candicate == nil {
			candicate = tempHost
			continue
		}
		if candicate.HostStats().UpstreamRequestActive.Count() > tempHost.HostStats().UpstreamRequestActive.Count() {
			candicate = tempHost
		}
	}
	return candicate

}

type EdfLoadBalancer struct {
	scheduler *edfSchduler
	hosts     types.HostSet
	rand      *rand.Rand
	mutex     sync.Mutex
	// the method to choose host when all host
	unweightChooseHostFunc func(types.LoadBalancerContext) types.Host
	hostWeightFunc         func(item WeightItem) float64
}

func (lb *EdfLoadBalancer) ChooseHost(context types.LoadBalancerContext) types.Host {

	var candicate types.Host
	targetHosts := lb.hosts.Hosts()
	total := len(targetHosts)
	if total == 0 {
		// Return nil directly if allHosts is nil or size is 0
		return nil
	}
	if total == 1 {
		targetHost := targetHosts[0]
		// Return directly if there is only one host
		if targetHost.Health() {
			return targetHost
		}
		return nil
	}

	if lb.scheduler != nil {
		for i := 0; i < total; i++ {
			// do weight selection
			candicate = lb.scheduler.NextAndPush(lb.hostWeightFunc).(types.Host)
			if candicate != nil && candicate.Health() {
				return candicate
			}
		}
	}
<<<<<<< HEAD
	// refer https://github.com/mosn/mosn/pull/1713
	// return nil when all instances are unhealthy
	return nil
=======

	// Use unweighted roud-robin as a fallback while failed to pick a healthy host by weighted round-robin.
	return lb.unweightChooseHostFunc(context)
>>>>>>> 5459e7b0
}

func (lb *EdfLoadBalancer) IsExistsHosts(metadata api.MetadataMatchCriteria) bool {
	return len(lb.hosts.Hosts()) > 0
}

func (lb *EdfLoadBalancer) HostNum(metadata api.MetadataMatchCriteria) int {
	return len(lb.hosts.Hosts())
}

func newEdfLoadBalancerLoadBalancer(hosts types.HostSet, unWeightChoose func(types.LoadBalancerContext) types.Host, hostWeightFunc func(host WeightItem) float64) *EdfLoadBalancer {
	lb := &EdfLoadBalancer{
		hosts:                  hosts,
		rand:                   rand.New(rand.NewSource(time.Now().UnixNano())),
		unweightChooseHostFunc: unWeightChoose,
		hostWeightFunc:         hostWeightFunc,
	}
	lb.refresh(hosts.Hosts())
	return lb
}

func (lb *EdfLoadBalancer) refresh(hosts []types.Host) {
	// Check if the original host weights are equal and skip EDF creation if they are
	if hostWeightsAreEqual(hosts) {
		return
	}

	lb.scheduler = newEdfScheduler(len(hosts))

	// Init Edf scheduler with healthy hosts.
	for _, host := range hosts {
		lb.scheduler.Add(host, lb.hostWeightFunc(host))
	}
	// refer blog http://zablog.me/2019/08/02/2019-08-02/
	// avoid instance flood pressure for the first entry start from a random one via pick random times
	randomPick := lb.rand.Intn(len(hosts))
	for i := 0; i < randomPick; i++ {
		lb.scheduler.NextAndPush(lb.hostWeightFunc)
	}
}

func hostWeightsAreEqual(hosts []types.Host) bool {
	if len(hosts) <= 1 {
		return true
	}
	weight := hosts[0].Weight()

	for i := 1; i < len(hosts); i++ {
		if hosts[i].Weight() != weight {
			return false
		}
	}
	return true
}

// newMaglevLoadBalancer return maglevLoadBalancer structure.
//
// In maglevLoadBalancer, there is a maglev table for consistence hash host choosing.
// If the chosen host is unhealthy, maglevLoadBalancer will traverse host list to find a healthy host.
func newMaglevLoadBalancer(info types.ClusterInfo, set types.HostSet) types.LoadBalancer {
	names := []string{}
	for _, host := range set.Hosts() {
		names = append(names, host.AddressString())
	}
	mgv := &maglevLoadBalancer{
		hosts: set,
	}

	nameCount := len(names)
	// if host count > BigM, maglev table building will cross array boundary
	// maglev lb will not work in this scenario
	if nameCount >= maglev.BigM {
		log.DefaultLogger.Errorf("[lb][maglev] host count too large, expect <= %d, get %d",
			maglev.BigM, nameCount)
		return mgv
	}
	if nameCount == 0 {
		return mgv
	}

	maglevM := maglev.SmallM
	// according to test, 30000 host with testing 1e8 times, hash distribution begins to go wrong,
	// max=4855, mean=3333.3333333333335, peak-to-mean=1.4565
	// so use BigM when host >= 30000
	limit := 30000
	if nameCount >= limit {
		log.DefaultLogger.Infof("[lb][maglev] host count %d >= %d, using maglev.BigM", nameCount, limit)
		maglevM = maglev.BigM
	}

	mgv.maglev = maglev.New(names, uint64(maglevM))
	return mgv
}

type maglevLoadBalancer struct {
	hosts  types.HostSet
	maglev *maglev.Table
}

func (lb *maglevLoadBalancer) ChooseHost(ctx types.LoadBalancerContext) types.Host {
	// host empty, maglev info may be nil
	if lb.maglev == nil {
		return nil
	}

	route := ctx.DownstreamRoute()
	if route == nil || route.RouteRule() == nil {
		return nil
	}

	hashPolicy := route.RouteRule().Policy().HashPolicy()
	if hashPolicy == nil {
		return nil
	}

	hash := hashPolicy.GenerateHash(ctx.DownstreamContext())
	index := lb.maglev.Lookup(hash)
	chosen := lb.hosts.Hosts()[index]

	// fallback
	if !chosen.Health() {
		chosen = lb.chooseHostFromHostList(index)
	}

	if chosen == nil {
		if log.Proxy.GetLogLevel() >= log.INFO {
			log.Proxy.Infof(ctx.DownstreamContext(), "[lb][maglev] hash %d get nil host, index: %d",
				hash, index)
		}
	} else {
		if log.Proxy.GetLogLevel() >= log.DEBUG {
			log.Proxy.Debugf(ctx.DownstreamContext(), "[lb][maglev] hash %d index %d get host %s",
				hash, index, chosen.AddressString())
		}
	}

	return chosen
}

func (lb *maglevLoadBalancer) IsExistsHosts(metadata api.MetadataMatchCriteria) bool {
	return lb.HostNum(metadata) > 0
}

func (lb *maglevLoadBalancer) HostNum(metadata api.MetadataMatchCriteria) int {
	return len(lb.hosts.Hosts())
}

// chooseHostFromHostList traverse host list to find a healthy host
func (lb *maglevLoadBalancer) chooseHostFromHostList(index int) types.Host {
	hostCount := len(lb.hosts.Hosts())

	// go left
	counterIndex := index
	for counterIndex > 0 {
		counterIndex--

		if lb.hosts.Hosts()[counterIndex].Health() {
			return lb.hosts.Hosts()[counterIndex]
		}
	}

	// go right
	for counterIndex = index + 1; counterIndex < hostCount; counterIndex++ {
		if lb.hosts.Hosts()[counterIndex].Health() {
			return lb.hosts.Hosts()[counterIndex]
		}
	}

	return nil
}

type reqRoundRobinLoadBalancer struct {
	hosts types.HostSet
}

func newReqRoundRobinLoadBalancer(info types.ClusterInfo, hosts types.HostSet) types.LoadBalancer {
	return &reqRoundRobinLoadBalancer{
		hosts: hosts,
	}
}

// request round robin load balancer choose host start from index 0 every single context, and round robin when reentry
func (lb *reqRoundRobinLoadBalancer) ChooseHost(context types.LoadBalancerContext) types.Host {
	targets := lb.hosts.Hosts()
	total := len(targets)
	if total == 0 {
		return nil
	}
	ctx := context.DownstreamContext()
	ind := 0
	if index, err := variable.GetString(ctx, VarProxyUpstreamIndex); err == nil {
		if i, err := strconv.Atoi(index); err == nil {
			ind = i + 1
		}
	}
	for id := ind; id < total; id++ {
		if targets[id].Health() {
			if log.DefaultLogger.GetLogLevel() >= log.DEBUG {
				log.DefaultLogger.Debugf("[lb] [RequestRoundRobin] choose host: %s", targets[id].AddressString())
			}
			variable.SetString(ctx, VarProxyUpstreamIndex, strconv.Itoa(id))
			return targets[id]
		}
	}
	variable.SetString(ctx, VarProxyUpstreamIndex, strconv.Itoa(total))

	return nil
}

func (lb *reqRoundRobinLoadBalancer) IsExistsHosts(metadata api.MetadataMatchCriteria) bool {
	return len(lb.hosts.Hosts()) > 0
}

func (lb *reqRoundRobinLoadBalancer) HostNum(metadata api.MetadataMatchCriteria) int {
	return len(lb.hosts.Hosts())
}<|MERGE_RESOLUTION|>--- conflicted
+++ resolved
@@ -217,11 +217,7 @@
 
 // do unweighted (fast) selection
 func (lb *WRRLoadBalancer) unweightChooseHost(context types.LoadBalancerContext) types.Host {
-<<<<<<< HEAD
-	return lb.ChooseHost(context)
-=======
 	return lb.rrLB.ChooseHost(context)
->>>>>>> 5459e7b0
 }
 
 const default_choice = 2
@@ -311,15 +307,9 @@
 			}
 		}
 	}
-<<<<<<< HEAD
-	// refer https://github.com/mosn/mosn/pull/1713
-	// return nil when all instances are unhealthy
-	return nil
-=======
 
 	// Use unweighted roud-robin as a fallback while failed to pick a healthy host by weighted round-robin.
 	return lb.unweightChooseHostFunc(context)
->>>>>>> 5459e7b0
 }
 
 func (lb *EdfLoadBalancer) IsExistsHosts(metadata api.MetadataMatchCriteria) bool {
