/*
 * Licensed to the Apache Software Foundation (ASF) under one or more
 * contributor license agreements.  See the NOTICE file distributed with
 * this work for additional information regarding copyright ownership.
 * The ASF licenses this file to You under the Apache License, Version 2.0
 * (the "License"); you may not use this file except in compliance with
 * the License.  You may obtain a copy of the License at
 *
 *     http://www.apache.org/licenses/LICENSE-2.0
 *
 * Unless required by applicable law or agreed to in writing, software
 * distributed under the License is distributed on an "AS IS" BASIS,
 * WITHOUT WARRANTIES OR CONDITIONS OF ANY KIND, either express or implied.
 * See the License for the specific language governing permissions and
 * limitations under the License.
 */

package cluster

import (
	"math"
	"math/rand"
	"strconv"
	"sync"
	"sync/atomic"
	"time"

	"github.com/trainyao/go-maglev"

	"mosn.io/api"
	"mosn.io/mosn/pkg/log"
	"mosn.io/mosn/pkg/types"
	"mosn.io/pkg/variable"
)

// NewLoadBalancer can be register self defined type
var lbFactories map[types.LoadBalancerType]func(types.ClusterInfo, types.HostSet) types.LoadBalancer

func RegisterLBType(lbType types.LoadBalancerType, f func(types.ClusterInfo, types.HostSet) types.LoadBalancer) {
	if lbFactories == nil {
		lbFactories = make(map[types.LoadBalancerType]func(types.ClusterInfo, types.HostSet) types.LoadBalancer)
	}
	lbFactories[lbType] = f
}

type SlowStartFactorFunc func(info types.ClusterInfo, host types.Host) float64

var slowStartFuncFactories map[types.SlowStartMode]SlowStartFactorFunc

// RegisterSlowStartMode can register self defined modes
func RegisterSlowStartMode(mode types.SlowStartMode, factorFunc SlowStartFactorFunc) {
	if slowStartFuncFactories == nil {
		slowStartFuncFactories = make(map[types.SlowStartMode]SlowStartFactorFunc)
	}
	slowStartFuncFactories[mode] = factorFunc
}

var rrFactory *roundRobinLoadBalancerFactory

func init() {
	rrFactory = &roundRobinLoadBalancerFactory{
		rand: rand.New(rand.NewSource(time.Now().UnixNano())),
	}
	RegisterLBType(types.RoundRobin, rrFactory.newRoundRobinLoadBalancer)
	RegisterLBType(types.Random, newRandomLoadBalancer)
	RegisterLBType(types.WeightedRoundRobin, newWRRLoadBalancer)
	RegisterLBType(types.LeastActiveRequest, newleastActiveRequestLoadBalancer)
	RegisterLBType(types.Maglev, newMaglevLoadBalancer)
	RegisterLBType(types.RequestRoundRobin, newReqRoundRobinLoadBalancer)
	RegisterLBType(types.LeastActiveConnection, newleastActiveConnectionLoadBalancer)

	RegisterSlowStartMode(types.ModeDuration, slowStartDurationFactorFunc)

	registerVariables()
}

var (
	VarProxyUpstreamIndex = "upstream_index"
)

var (
	buildinVariables = []variable.Variable{
		variable.NewStringVariable(VarProxyUpstreamIndex, nil, nil, variable.DefaultStringSetter, 0),
	}
)

func registerVariables() {
	for idx := range buildinVariables {
		variable.Register(buildinVariables[idx])
	}
}

func NewLoadBalancer(info types.ClusterInfo, hosts types.HostSet) types.LoadBalancer {
	lbType := info.LbType()
	if f, ok := lbFactories[lbType]; ok {
		return f(info, hosts)
	}
	return rrFactory.newRoundRobinLoadBalancer(info, hosts)
}

// LoadBalancer Implementations

type randomLoadBalancer struct {
	mutex sync.Mutex
	rand  *rand.Rand
	hosts types.HostSet
	rrLB  types.LoadBalancer // if node fails, we'll degrade to rr load balancer
}

func newRandomLoadBalancer(info types.ClusterInfo, hosts types.HostSet) types.LoadBalancer {
	return &randomLoadBalancer{
		rand:  rand.New(rand.NewSource(time.Now().UnixNano())),
		hosts: hosts,
		rrLB:  rrFactory.newRoundRobinLoadBalancer(info, hosts),
	}
}

func (lb *randomLoadBalancer) ChooseHost(context types.LoadBalancerContext) types.Host {
	hs := lb.hosts
	total := hs.Size()
	if total == 0 {
		return nil
	}

	lb.mutex.Lock()
	idx := lb.rand.Intn(total)
	lb.mutex.Unlock()

	host := hs.Get(idx)
	if host.Health() {
		return host
	}

	// degrade to rr lb, to make node selection more balanced
	return lb.rrLB.ChooseHost(context)
}

func (lb *randomLoadBalancer) IsExistsHosts(metadata api.MetadataMatchCriteria) bool {
	return lb.hosts.Size() > 0
}

func (lb *randomLoadBalancer) HostNum(metadata api.MetadataMatchCriteria) int {
	return lb.hosts.Size()
}

type roundRobinLoadBalancer struct {
	hosts   types.HostSet
	rrIndex uint32
}

type roundRobinLoadBalancerFactory struct {
	mutex sync.Mutex
	rand  *rand.Rand
}

func (f *roundRobinLoadBalancerFactory) newRoundRobinLoadBalancer(info types.ClusterInfo, hosts types.HostSet) types.LoadBalancer {
	var idx uint32
	f.mutex.Lock()
	defer f.mutex.Unlock()
	if hosts.Size() != 0 {
		idx = f.rand.Uint32() % uint32(hosts.Size())
	}
	return &roundRobinLoadBalancer{
		hosts:   hosts,
		rrIndex: idx,
	}
}

func (lb *roundRobinLoadBalancer) ChooseHost(context types.LoadBalancerContext) types.Host {
	hs := lb.hosts
	total := hs.Size()
	if total == 0 {
		return nil
	}
	for i := 0; i < total; i++ {
		index := atomic.AddUint32(&lb.rrIndex, 1) % uint32(total)
		host := hs.Get(int(index))
		if host.Health() {
			return host
		}
	}

	// Reference https://github.com/mosn/mosn/issues/1663
	secondStartIndex := int(atomic.AddUint32(&lb.rrIndex, 1) % uint32(total))
	for i := 0; i < total; i++ {
		index := (i + secondStartIndex) % total
		host := hs.Get(index)
		if host.Health() {
			return host
		}
	}

	return nil
}

func (lb *roundRobinLoadBalancer) IsExistsHosts(metadata api.MetadataMatchCriteria) bool {
	return lb.hosts.Size() > 0
}

func (lb *roundRobinLoadBalancer) HostNum(metadata api.MetadataMatchCriteria) int {
	return lb.hosts.Size()
}

/*
A round robin load balancer. When in weighted mode, EDF scheduling is used. When in not
weighted mode, simple RR index selection is used.
*/
type WRRLoadBalancer struct {
	*EdfLoadBalancer
	rrLB types.LoadBalancer
}

func newWRRLoadBalancer(info types.ClusterInfo, hosts types.HostSet) types.LoadBalancer {
	wrrLB := &WRRLoadBalancer{}
	wrrLB.EdfLoadBalancer = newEdfLoadBalancer(info, hosts, wrrLB.unweightChooseHost, wrrLB.hostWeight)
	wrrLB.rrLB = rrFactory.newRoundRobinLoadBalancer(info, hosts)
	return wrrLB
}

func (lb *WRRLoadBalancer) IsExistsHosts(metadata api.MetadataMatchCriteria) bool {
	return lb.hosts.Size() > 0
}

func (lb *WRRLoadBalancer) HostNum(metadata api.MetadataMatchCriteria) int {
	return lb.hosts.Size()
}

func (lb *WRRLoadBalancer) hostWeight(item WeightItem) float64 {
	host := item.(types.Host)
	return float64(host.Weight())
}

// do unweighted (fast) selection
func (lb *WRRLoadBalancer) unweightChooseHost(context types.LoadBalancerContext) types.Host {
	return lb.rrLB.ChooseHost(context)
}

const default_choice = 2

// leastActiveRequestLoadBalancer choose the host with the least active request
type leastActiveRequestLoadBalancer struct {
	*EdfLoadBalancer
	choice            uint32
	activeRequestBias float64
}

func newleastActiveRequestLoadBalancer(info types.ClusterInfo, hosts types.HostSet) types.LoadBalancer {
	lb := &leastActiveRequestLoadBalancer{}
	if info != nil && info.LbConfig() != nil {
<<<<<<< HEAD
		lb.choice = info.LbConfig().(*v2.LeastRequestLbConfig).ChoiceCount
		lb.activeRequestBias = info.LbConfig().(*v2.LeastRequestLbConfig).ActiveRequestBias
=======
		lb.choice = info.LbConfig().ChoiceCount
>>>>>>> 015c247a
	} else {
		lb.choice = default_choice
	}
	lb.EdfLoadBalancer = newEdfLoadBalancer(info, hosts, lb.unweightChooseHost, lb.hostWeight)
	return lb
}

func (lb *leastActiveRequestLoadBalancer) hostWeight(item WeightItem) float64 {
	host, ok := item.(types.Host)
	if !ok {
		return float64(item.Weight())
	}

	weight := float64(host.Weight())

	activeRequest := host.HostStats().UpstreamRequestActive.Count() + 1

	if activeRequest == 1 || lb.activeRequestBias == 0.0 {
		return weight
	}

	if lb.activeRequestBias == 1.0 {
		return weight / float64(activeRequest)
	}

	return weight / math.Pow(float64(activeRequest), lb.activeRequestBias)
}

func (lb *leastActiveRequestLoadBalancer) unweightChooseHost(context types.LoadBalancerContext) types.Host {

	hs := lb.hosts
	total := hs.Size()
	lb.mutex.Lock()
	defer lb.mutex.Unlock()
	var candidate types.Host
	// Choose `choice` times and return the best one
	// See The Power of Two Random Choices: A Survey of Techniques and Results
	//  http://www.eecs.harvard.edu/~michaelm/postscripts/handbook2001.pdf
	for cur := 0; cur < int(lb.choice); cur++ {

		randIdx := lb.rand.Intn(total)
		tempHost := hs.Get(randIdx)
		if candidate == nil {
			candidate = tempHost
			continue
		}
		if candidate.HostStats().UpstreamRequestActive.Count() > tempHost.HostStats().UpstreamRequestActive.Count() {
			candidate = tempHost
		}
	}
	return candidate

}

type EdfLoadBalancer struct {
	scheduler *edfScheduler
	hosts     types.HostSet
	rand      *rand.Rand
	mutex     sync.Mutex
	// the method to choose host when all host
	unweightChooseHostFunc func(types.LoadBalancerContext) types.Host
	hostWeightFunc         func(item WeightItem) float64
}

func (lb *EdfLoadBalancer) ChooseHost(context types.LoadBalancerContext) types.Host {

	var candidate types.Host
	hs := lb.hosts
	total := hs.Size()
	if total == 0 {
		// Return nil directly if allHosts is nil or size is 0
		return nil
	}
	if total == 1 {
		targetHost := hs.Get(0)
		// Return directly if there is only one host
		if targetHost.Health() {
			return targetHost
		}
		return nil
	}

	if lb.scheduler != nil {
		for i := 0; i < total; i++ {
			// do weight selection
			candidate = lb.scheduler.NextAndPush(lb.hostWeightFunc).(types.Host)
			if candidate != nil && candidate.Health() {
				return candidate
			}
		}
	}

	// Use unweighted round-robin as a fallback while failed to pick a healthy host by weighted round-robin.
	return lb.unweightChooseHostFunc(context)
}

func (lb *EdfLoadBalancer) IsExistsHosts(metadata api.MetadataMatchCriteria) bool {
	return lb.hosts.Size() > 0
}

func (lb *EdfLoadBalancer) HostNum(metadata api.MetadataMatchCriteria) int {
	return lb.hosts.Size()
}

func newEdfLoadBalancer(info types.ClusterInfo, hosts types.HostSet, unWeightChoose func(types.LoadBalancerContext) types.Host, hostWeightFunc func(host WeightItem) float64) *EdfLoadBalancer {
	hostWeightFunc = slowStartHostWeightFunc(info, hostWeightFunc)
	lb := &EdfLoadBalancer{
		hosts:                  hosts,
		rand:                   rand.New(rand.NewSource(time.Now().UnixNano())),
		unweightChooseHostFunc: unWeightChoose,
		hostWeightFunc:         hostWeightFunc,
	}
	lb.refresh(info, hosts)
	return lb
}

func slowStartDurationFactorFunc(info types.ClusterInfo, host types.Host) float64 {
	return slowStartDurationFactorFuncWithNowFunc(info, host, time.Now)
}

// slowStartDurationFactorFuncWithNowFunc with nowFunc parameter for testing
func slowStartDurationFactorFuncWithNowFunc(info types.ClusterInfo, host types.Host, nowFunc func() time.Time) float64 {
	slowStart := info.SlowStart()

	if slowStart.SlowStartDuration <= 0 {
		return 1.0
	}

	if host.LastHealthCheckPassTime().IsZero() {
		return 1.0
	}

	duration := nowFunc().Sub(host.LastHealthCheckPassTime())
	window := slowStart.SlowStartDuration
	if duration >= window {
		return 1.0
	}

	return math.Max(1.0, duration.Seconds()) / window.Seconds()
}

// slowStartHostWeightFunc progressively increases amount of traffic for newly added upstream hosts
func slowStartHostWeightFunc(info types.ClusterInfo, hostWeightFunc func(host WeightItem) float64) func(host WeightItem) float64 {
	if info == nil {
		return hostWeightFunc
	}

	slowStart := info.SlowStart()

	mode := slowStart.Mode
	if mode == "" {
		return hostWeightFunc
	}

	factorFunc := slowStartFuncFactories[mode]
	if factorFunc == nil {
		log.DefaultLogger.Warnf("[lb][slow_start] Unregistered slow start mode: %s, slow start will not be performed",
			mode)
		return hostWeightFunc
	}

	return func(host WeightItem) float64 {
		w := hostWeightFunc(host)
		h, ok := host.(types.Host)
		if !ok {
			return w
		}

		a := slowStart.Aggression

		f := factorFunc(info, h)
		if f >= 1.0 {
			return w
		}

		if a != 1.0 {
			f = math.Pow(f, 1/a)
		}

		if f < slowStart.MinWeightPercent {
			f = slowStart.MinWeightPercent
		}

		return w * f
	}
}

func (lb *EdfLoadBalancer) refresh(info types.ClusterInfo, hosts types.HostSet) {
	var slowStart types.SlowStart
	if info != nil {
		slowStart = info.SlowStart()
	}

	if hosts.Size() <= 1 {
		return
	}

	// Check if the slow-start not configured and original host weights are equal and skip EDF creation if they are
	if slowStart.Mode == "" && hostWeightsAreEqual(hosts) {
		return
	}

	lb.scheduler = newEdfScheduler(hosts.Size())

	// Init Edf scheduler with healthy hosts.
	hosts.Range(func(host types.Host) bool {
		lb.scheduler.Add(host, lb.hostWeightFunc(host))
		return true
	})
	// refer blog http://zablog.me/2019/08/02/2019-08-02/
	// avoid instance flood pressure for the first entry start from a random one via pick random times
	randomPick := lb.rand.Intn(hosts.Size())
	for i := 0; i < randomPick; i++ {
		lb.scheduler.NextAndPush(lb.hostWeightFunc)
	}
}

func hostWeightsAreEqual(hosts types.HostSet) bool {
	weight := hosts.Get(0).Weight()

	for i := 1; i < hosts.Size(); i++ {
		if hosts.Get(i).Weight() != weight {
			return false
		}
	}
	return true
}

// newMaglevLoadBalancer return maglevLoadBalancer structure.
//
// In maglevLoadBalancer, there is a maglev table for consistence hash host choosing.
// If the chosen host is unhealthy, maglevLoadBalancer will traverse host list to find a healthy host.
func newMaglevLoadBalancer(info types.ClusterInfo, set types.HostSet) types.LoadBalancer {
	names := make([]string, 0, set.Size())
	set.Range(func(host types.Host) bool {
		names = append(names, host.AddressString())
		return true
	})
	mgv := &maglevLoadBalancer{
		hosts: set,
	}

	nameCount := len(names)
	// if host count > BigM, maglev table building will cross array boundary
	// maglev lb will not work in this scenario
	if nameCount >= maglev.BigM {
		log.DefaultLogger.Errorf("[lb][maglev] host count too large, expect <= %d, get %d",
			maglev.BigM, nameCount)
		return mgv
	}
	if nameCount == 0 {
		return mgv
	}

	maglevM := maglev.SmallM
	// according to test, 30000 host with testing 1e8 times, hash distribution begins to go wrong,
	// max=4855, mean=3333.3333333333335, peak-to-mean=1.4565
	// so use BigM when host >= 30000
	limit := 30000
	if nameCount >= limit {
		log.DefaultLogger.Infof("[lb][maglev] host count %d >= %d, using maglev.BigM", nameCount, limit)
		maglevM = maglev.BigM
	}

	mgv.maglev = maglev.New(names, uint64(maglevM))
	return mgv
}

type maglevLoadBalancer struct {
	hosts  types.HostSet
	maglev *maglev.Table
}

func (lb *maglevLoadBalancer) ChooseHost(ctx types.LoadBalancerContext) types.Host {
	// host empty, maglev info may be nil
	if lb.maglev == nil {
		return nil
	}

	route := ctx.DownstreamRoute()
	if route == nil || route.RouteRule() == nil {
		return nil
	}

	hashPolicy := route.RouteRule().Policy().HashPolicy()
	if hashPolicy == nil {
		return nil
	}

	hash := hashPolicy.GenerateHash(ctx.DownstreamContext())
	index := lb.maglev.Lookup(hash)
	chosen := lb.hosts.Get(index)

	// if retry, means request to last chose host failed, do not use it again
	retrying := false
	context := ctx.DownstreamContext()
	if ind, err := variable.GetString(context, VarProxyUpstreamIndex); err == nil {
		if i, err := strconv.Atoi(ind); err == nil {
			index = i
		}
		retrying = true
	}
	// fallback
	if !chosen.Health() || retrying {
		chosen, index = lb.chooseHostFromHostList(index + 1)
	}

	if chosen == nil {
		if log.Proxy.GetLogLevel() >= log.INFO {
			log.Proxy.Infof(ctx.DownstreamContext(), "[lb][maglev] hash %d get nil host, index: %d",
				hash, index)
		}
	} else {
		variable.SetString(context, VarProxyUpstreamIndex, strconv.Itoa(index))
		if log.Proxy.GetLogLevel() >= log.DEBUG {
			log.Proxy.Debugf(ctx.DownstreamContext(), "[lb][maglev] hash %d index %d get host %s",
				hash, index, chosen.AddressString())
		}
	}

	return chosen
}

func (lb *maglevLoadBalancer) IsExistsHosts(metadata api.MetadataMatchCriteria) bool {
	return lb.HostNum(metadata) > 0
}

func (lb *maglevLoadBalancer) HostNum(metadata api.MetadataMatchCriteria) int {
	return lb.hosts.Size()
}

// chooseHostFromHostList traverse host list to find a healthy host
func (lb *maglevLoadBalancer) chooseHostFromHostList(index int) (types.Host, int) {
	total := lb.hosts.Size()

	for i := 0; i < total; i++ {
		ind := (index + i) % total
		host := lb.hosts.Get(ind)
		if host.Health() {
			return host, ind
		}
	}

	return nil, index
}

type reqRoundRobinLoadBalancer struct {
	hosts types.HostSet
}

func newReqRoundRobinLoadBalancer(info types.ClusterInfo, hosts types.HostSet) types.LoadBalancer {
	return &reqRoundRobinLoadBalancer{
		hosts: hosts,
	}
}

// request round robin load balancer choose host start from index 0 every single context, and round robin when reentry
func (lb *reqRoundRobinLoadBalancer) ChooseHost(context types.LoadBalancerContext) types.Host {
	hs := lb.hosts
	total := hs.Size()
	if total == 0 {
		return nil
	}
	ctx := context.DownstreamContext()
	ind := 0
	if index, err := variable.GetString(ctx, VarProxyUpstreamIndex); err == nil {
		if i, err := strconv.Atoi(index); err == nil {
			ind = i + 1
		}
	}
	for id := ind; id < total+ind; id++ {
		idx := id % total
		target := hs.Get(idx)
		if target.Health() {
			if log.DefaultLogger.GetLogLevel() >= log.DEBUG {
				log.DefaultLogger.Debugf("[lb] [RequestRoundRobin] choose host: %s", target.AddressString())
			}
			variable.SetString(ctx, VarProxyUpstreamIndex, strconv.Itoa(idx))
			return target
		}
	}

	return nil
}

func (lb *reqRoundRobinLoadBalancer) IsExistsHosts(metadata api.MetadataMatchCriteria) bool {
	return lb.hosts.Size() > 0
}

func (lb *reqRoundRobinLoadBalancer) HostNum(metadata api.MetadataMatchCriteria) int {
	return lb.hosts.Size()
}<|MERGE_RESOLUTION|>--- conflicted
+++ resolved
@@ -247,12 +247,8 @@
 func newleastActiveRequestLoadBalancer(info types.ClusterInfo, hosts types.HostSet) types.LoadBalancer {
 	lb := &leastActiveRequestLoadBalancer{}
 	if info != nil && info.LbConfig() != nil {
-<<<<<<< HEAD
-		lb.choice = info.LbConfig().(*v2.LeastRequestLbConfig).ChoiceCount
-		lb.activeRequestBias = info.LbConfig().(*v2.LeastRequestLbConfig).ActiveRequestBias
-=======
 		lb.choice = info.LbConfig().ChoiceCount
->>>>>>> 015c247a
+		lb.activeRequestBias = info.LbConfig().ActiveRequestBias
 	} else {
 		lb.choice = default_choice
 	}
