--- conflicted
+++ resolved
@@ -18,12 +18,8 @@
 package cluster
 
 import (
-<<<<<<< HEAD
 	"math"
 
-	v2 "mosn.io/mosn/pkg/config/v2"
-=======
->>>>>>> 015c247a
 	"mosn.io/mosn/pkg/types"
 )
 
@@ -37,12 +33,8 @@
 func newleastActiveConnectionLoadBalancer(info types.ClusterInfo, hosts types.HostSet) types.LoadBalancer {
 	lb := &leastActiveConnectionLoadBalancer{}
 	if info != nil && info.LbConfig() != nil {
-<<<<<<< HEAD
-		lb.choice = info.LbConfig().(*v2.LeastRequestLbConfig).ChoiceCount
-		lb.activeConnectionBias = info.LbConfig().(*v2.LeastRequestLbConfig).ActiveRequestBias
-=======
 		lb.choice = info.LbConfig().ChoiceCount
->>>>>>> 015c247a
+		lb.activeConnectionBias = info.LbConfig().ActiveRequestBias
 	} else {
 		lb.choice = default_choice
 	}
