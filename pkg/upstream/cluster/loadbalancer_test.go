/*
 * Licensed to the Apache Software Foundation (ASF) under one or more
 * contributor license agreements.  See the NOTICE file distributed with
 * this work for additional information regarding copyright ownership.
 * The ASF licenses this file to You under the Apache License, Version 2.0
 * (the "License"); you may not use this file except in compliance with
 * the License.  You may obtain a copy of the License at
 *
 *     http://www.apache.org/licenses/LICENSE-2.0
 *
 * Unless required by applicable law or agreed to in writing, software
 * distributed under the License is distributed on an "AS IS" BASIS,
 * WITHOUT WARRANTIES OR CONDITIONS OF ANY KIND, either express or implied.
 * See the License for the specific language governing permissions and
 * limitations under the License.
 */

package cluster

import (
	"context"
	"math"
	"math/rand"
	"sync"
	"testing"
	"time"

	"github.com/stretchr/testify/assert"
	"mosn.io/api"
	mosnctx "mosn.io/mosn/pkg/context"
	"mosn.io/mosn/pkg/types"
	"mosn.io/mosn/pkg/variable"
)

// load should be balanced when node fails
func TestRandomLBWhenNodeFailBalanced(t *testing.T) {
	defer func() {
		// clear healthStore
		healthStore = sync.Map{}
	}()

	pool := makePool(4)
	var hosts []types.Host
	var unhealthyIdx = 2
	for i := 0; i < 4; i++ {
		host := &mockHost{
			addr: pool.Get(),
		}
		if i == unhealthyIdx {
			host.SetHealthFlag(api.FAILED_ACTIVE_HC)
		}
		hosts = append(hosts, host)
	}

	hs := &hostSet{}
	hs.setFinalHost(hosts)
	lb := newRandomLoadBalancer(nil, hs)
	total := 1000000
	runCase := func(subTotal int) {
		results := map[string]int{}
		for i := 0; i < subTotal; i++ {
			h := lb.ChooseHost(nil)
			v, ok := results[h.AddressString()]
			if !ok {
				v = 0
			}
			results[h.AddressString()] = v + 1
		}
		for i := 0; i < 4; i++ {
			addr := hosts[i].AddressString()
			rate := float64(results[addr]) / float64(subTotal)
			expected := 0.33333
			if i == unhealthyIdx {
				expected = 0.000
			}
			if math.Abs(rate-expected) > 0.1 { // no lock, have deviation 10% is acceptable
				t.Errorf("%s request rate is %f, expected %f", addr, rate, expected)
			}
			t.Logf("%s request rate is %f, request count: %d", addr, rate, results[addr])
		}
	}
	// simple test
	runCase(total)
	// concurr
	wg := sync.WaitGroup{}
	subTotal := total / 10
	for i := 0; i < 10; i++ {
		wg.Add(1)
		go func() {
			runCase(subTotal)
			wg.Done()
		}()
	}
	wg.Wait()
}
func testWRRLBCase(t *testing.T, hostNum int, weightFunc func(int) int) {
	pool := makePool(hostNum)
	hosts := []types.Host{}
	allWeight := 0.0
	for i := 0; i < hostNum; i++ {
		host := &mockHost{
			addr: pool.Get(),
			w:    uint32(weightFunc(i)), // 1-4
		}
		hosts = append(hosts, host)
		allWeight += float64(host.w)
	}
	// 1:2:3:4
	hs := &hostSet{}
	hs.setFinalHost(hosts)
	lb := newWRRLoadBalancer(nil, hs)
	total := 1000000
	runCase := func(subTotal int) {
		results := map[string]int{}
		for i := 0; i < subTotal; i++ {
			h := lb.ChooseHost(nil)
			v, ok := results[h.AddressString()]
			if !ok {
				v = 0
			}
			results[h.AddressString()] = v + 1
		}
		for i := 0; i < hostNum; i++ {
			addr := hosts[i].AddressString()
			rate := float64(results[addr]) / float64(subTotal)
			expected := float64(weightFunc(i)) / allWeight
			if math.Abs(rate-expected) > 0.1 { // no lock, have deviation 10% is acceptable
				t.Errorf("%s request rate is %f, expected %f", addr, rate, expected)
			}
			t.Logf("%s request rate is %f, request count: %d", addr, rate, results[addr])
		}
	}
	// simple test
	runCase(total)
	// concurr
	wg := sync.WaitGroup{}
	subTotal := total / 10
	for i := 0; i < 10; i++ {
		wg.Add(1)
		go func() {
			runCase(subTotal)
			wg.Done()
		}()
	}
	wg.Wait()
}

func TestWRRLB(t *testing.T) {
	type args struct {
		hostNum    int
		weightFunc func(int) int
	}
	tests := []struct {
		name string
		args args
	}{
		{
			name: "normal",
			args: args{
				hostNum: 4,
				weightFunc: func(i int) int {
					return i + 1
				},
			},
		},
		{
			name: "normal",
			args: args{
				hostNum: 4,
				weightFunc: func(i int) int {
					return i
				},
			},
		},
		{
			name: "all host weight are equal",
			args: args{
				hostNum: 10,
				weightFunc: func(i int) int {
					return 1
				},
			},
		},
	}
	for _, tt := range tests {
		t.Run(tt.name, func(t *testing.T) {
			testWRRLBCase(t, tt.args.hostNum, tt.args.weightFunc)
		})
	}
}
func BenchmarkWRRLbSimple(b *testing.B) {
	pool := makePool(4)
	hosts := []types.Host{}
	for i := 0; i < 4; i++ {
		host := &mockHost{
			addr: pool.Get(),
			w:    uint32(i + 1), // 1-4
		}
		hosts = append(hosts, host)
	}
	hs := &hostSet{}
	hs.setFinalHost(hosts)
	lb := newWRRLoadBalancer(nil, hs)
	b.Run("WRRSimple", func(b *testing.B) {
		for i := 0; i < b.N; i++ {
			lb.ChooseHost(nil)
		}
	})

}

func BenchmarkWRRLbMultiple(b *testing.B) {
	testCases := []struct {
		name       string
		count      int
		max_weight int
	}{
		{
			name:       "WRR_10_100",
			count:      10,
			max_weight: 100,
		},
		{
			name:       "WRR_1000_100",
			count:      1000,
			max_weight: 100,
		},
		{
			name:       "WRR_1000_1000",
			count:      1000,
			max_weight: 1000,
		},
	}
	rand := rand.New(rand.NewSource(time.Now().UnixNano()))

	for _, tc := range testCases {
		pool := makePool(tc.count)
		hosts := []types.Host{}
		for i := 0; i < tc.count; i++ {
			host := &mockHost{
				addr: pool.Get(),
				w:    uint32(1 + rand.Intn(tc.max_weight)),
			}
			hosts = append(hosts, host)
		}
		hs := &hostSet{}
		hs.setFinalHost(hosts)
		lb := newWRRLoadBalancer(nil, hs)
		b.Run(tc.name, func(b *testing.B) {
			for i := 0; i < b.N; i++ {
				lb.ChooseHost(nil)
			}
		})
	}
}

func BenchmarkWRRLbParallel(b *testing.B) {
	testCases := []struct {
		name       string
		count      int
		max_weight int
	}{
		{
			name:       "WRR_10_100_Parallel",
			count:      10,
			max_weight: 100,
		},
		{
			name:       "WRR_1000_100_Parallel",
			count:      1000,
			max_weight: 100,
		},
		{
			name:       "WRR_1000_1000_Parallel",
			count:      1000,
			max_weight: 1000,
		},
	}
	rand := rand.New(rand.NewSource(time.Now().UnixNano()))

	for _, tc := range testCases {
		pool := makePool(tc.count)
		hosts := []types.Host{}
		for i := 0; i < tc.count; i++ {
			host := &mockHost{
				addr: pool.Get(),
				w:    uint32(1 + rand.Intn(tc.max_weight)),
			}
			hosts = append(hosts, host)
		}
		hs := &hostSet{}
		hs.setFinalHost(hosts)
		lb := newWRRLoadBalancer(nil, hs)
		b.Run(tc.name, func(b *testing.B) {
			b.RunParallel(func(pb *testing.PB) {
				for pb.Next() {
					lb.ChooseHost(nil)
				}
			})
		})
	}

}

func TestNewLARBalancer(t *testing.T) {
	balancer := NewLoadBalancer(&clusterInfo{lbType: types.LeastActiveRequest}, &hostSet{})
	assert.NotNil(t, balancer)
	assert.IsType(t, &leastActiveRequestLoadBalancer{}, balancer)
}

func TestLARChooseHost(t *testing.T) {
	hosts := createHostsetWithStats(exampleHostConfigs(), "test")
	balancer := NewLoadBalancer(&clusterInfo{lbType: types.LeastActiveRequest}, hosts)
	host := balancer.ChooseHost(newMockLbContext(nil))
	assert.NotNil(t, host)

	for _, host := range hosts.Hosts() {
		mockRequest(host, true, 10)
	}
	// new lb to refresh edf
	balancer = NewLoadBalancer(&clusterInfo{lbType: types.LeastActiveRequest}, hosts)
	actual := balancer.ChooseHost(newMockLbContext(nil))
	assert.NotNil(t, actual)

	// test only one host
	h := exampleHostConfigs()[0:1]
	hosts = createHostsetWithStats(h, "test")
	balancer = NewLoadBalancer(&clusterInfo{lbType: types.LeastActiveRequest}, hosts)
	actual = balancer.ChooseHost(nil)
	assert.Equal(t, hosts.allHosts[0], actual)

	// test no host
	h = exampleHostConfigs()[0:0]
	hosts = createHostsetWithStats(h, "test")
	balancer = NewLoadBalancer(&clusterInfo{lbType: types.LeastActiveRequest}, hosts)
	actual = balancer.ChooseHost(nil)
	assert.Nil(t, actual)

}

func mockRequest(host types.Host, active bool, times int) {
	for i := 0; i < times; i++ {
		if active {
			host.HostStats().UpstreamRequestActive.Inc(1)
		}
	}
}

func Test_maglevLoadBalancer(t *testing.T) {
	hostSet := getMockHostSet(10)
	clusterInfo := getMockClusterInfo()
	lb := newMaglevLoadBalancer(clusterInfo, hostSet)

	testProtocol := types.ProtocolName("SomeProtocol")
	policy := &mockPolicy{}
	mockRoute := &mockRoute{
		routeRule: &mockRouteRule{
			policy: policy,
		},
	}
	ctx := mosnctx.WithValue(context.Background(), types.ContextKeyDownStreamProtocol, testProtocol)
	lbctx := &mockLbContext{
		context: ctx,
		route:   mockRoute,
	}
	// test empty hash policy return nil host
	host := lb.ChooseHost(lbctx)
	assert.Nil(t, host, "host should be nil")

	// test return non nil host
	policy.hashPolicy = &mockHashPolicy{}
	host = lb.ChooseHost(lbctx)
	// test 0 hash generated by mock route get 9 indexed host
	assert.Equalf(t, "127.0.0.9", host.AddressString(),
		"chosen host address string should be 127.0.0.9")
}

func Test_maglevLoadBalancerFallback(t *testing.T) {
	hostSet := getMockHostSet(10)

	mgv := newMaglevLoadBalancer(nil, hostSet)

	// set host-8 unhealthy
	hostSet.hosts[8].SetHealthFlag(api.FAILED_ACTIVE_HC)
	h := hostSet.hosts[8].Health()
	if !assert.Falsef(t, h, "Health() should be false") {
		t.FailNow()
	}

	host := mgv.(*maglevLoadBalancer).chooseHostFromHostList(8)
	if !assert.Equalf(t, "host-7", host.Hostname(), "host name should be 'host-7'") {
		t.FailNow()
	}

	// set host-0, host1 unhealthy
	hostSet.hosts[7].SetHealthFlag(api.FAILED_ACTIVE_HC)
	hostSet.hosts[6].SetHealthFlag(api.FAILED_ACTIVE_HC)

	host = mgv.(*maglevLoadBalancer).chooseHostFromHostList(8)
	if !assert.Equalf(t, "host-5", host.Hostname(), "host name should be 'host-5'") {
		t.FailNow()
	}

	// test all host is checked when fallback
	// create a new host set first
	hostSet = getMockHostSet(10)
	// leave only host[9] healthy
	for i := 0; i < 9; i++ {
		hostSet.hosts[i].SetHealthFlag(api.FAILED_ACTIVE_HC)
	}
	mgv = newMaglevLoadBalancer(nil, hostSet)
	host = mgv.(*maglevLoadBalancer).chooseHostFromHostList(8)
	// host-9 will finally be chosen
	assert.Equalf(t, "host-9", host.Hostname(), "host name should be 'host-9'")
	// assert other 9 hosts is checked healthy
	assert.Equalf(t, 9, hostSet.healthCheckVisitedCount, "host name should be 'host-0'")
}
func getMockClusterInfo() *mockClusterInfo {
	return &mockClusterInfo{
		name: "mockClusterInfo",
	}
}

func TestReqRRChooseHost(t *testing.T) {
	hosts := createHostsetWithStats(exampleHostConfigs(), "test")
	balancer := NewLoadBalancer(&clusterInfo{lbType: types.RequestRoundRobin}, hosts)

	ctx := newMockLbContextWithCtx(nil, variable.NewVariableContext(context.Background()))
	// RR when use
	for i := 0; i < len(hosts.allHosts); i++ {
		host := balancer.ChooseHost(ctx)
		assert.Equal(t, host, hosts.allHosts[i])
	}

	ctx0 := newMockLbContextWithCtx(nil, variable.NewVariableContext(context.Background()))
	ctx1 := newMockLbContextWithCtx(nil, variable.NewVariableContext(context.Background()))
	host := balancer.ChooseHost(ctx0)
	host1 := balancer.ChooseHost(ctx1)
	assert.Equal(t, host, host1)

}

func Test_roundRobinLoadBalancer_ChooseHost(t *testing.T) {
	type fields struct {
		hosts types.HostSet
		info  types.ClusterInfo
	}
	type args struct {
		context  types.LoadBalancerContext
		runCount int
	}
	type testCase struct {
		name           string
		fields         fields
		args           args
		want           map[string]int // map[host address]count
		wantUniformity float64
		resultChan     chan types.Host
	}
	// testcase1
	mockHosts_testcase1 := []types.Host{
		&mockHost{
			name:       "host1",
			addr:       "address1",
			healthFlag: GetHealthFlagPointer("address1"),
		},
		&mockHost{
			name:       "host2",
			addr:       "address2",
			healthFlag: GetHealthFlagPointer("address2"),
		},
		&mockHost{
			name:       "host3",
			addr:       "address3",
			healthFlag: GetHealthFlagPointer("address3"),
		},
		&mockHost{
			name:       "host4",
			addr:       "address4",
			healthFlag: GetHealthFlagPointer("address4"),
		},
	}
	mockHosts_testcase1[2].SetHealthFlag(api.FAILED_ACTIVE_HC)
	mockHosts_testcase1[0].SetHealthFlag(api.FAILED_ACTIVE_HC)
	hostSet1_testCase1 := &hostSet{}
	hostSet1_testCase1.setFinalHost(mockHosts_testcase1)
	tests := []testCase{
		{
			name: "LB-From4Hosts-2-healthy-2-unhealthy",
			fields: fields{
				info:  nil,
				hosts: hostSet1_testCase1,
			},
			args: args{
				context:  nil,
				runCount: 1000000,
			},
			want: map[string]int{
				"address1": 0,
				"address2": 500000,
				"address3": 0,
				"address4": 500000,
			},
			wantUniformity: 0.0001,
			resultChan:     make(chan types.Host, 1000000),
		},
	}
	// testcase2
	mockHosts_testcase2 := []types.Host{
		&mockHost{
			name:       "host-1",
			addr:       "address-1",
			healthFlag: GetHealthFlagPointer("address-1"),
		},
		&mockHost{
			name:       "host-2",
			addr:       "address-2",
			healthFlag: GetHealthFlagPointer("address-2"),
		},
		&mockHost{
			name:       "host-3",
			addr:       "address-3",
			healthFlag: GetHealthFlagPointer("address-3"),
		},
		&mockHost{
			name:       "host-4",
			addr:       "address-4",
			healthFlag: GetHealthFlagPointer("address-4"),
		},
	}
	mockHosts_testcase2[2].SetHealthFlag(api.FAILED_ACTIVE_HC)
	mockHosts_testcase2[1].SetHealthFlag(api.FAILED_ACTIVE_HC)
	mockHosts_testcase2[0].SetHealthFlag(api.FAILED_ACTIVE_HC)
	hostSet1_testCase2 := &hostSet{}
	hostSet1_testCase2.setFinalHost(mockHosts_testcase2)
	tests = append(tests, testCase{
		name: "LB-From4Hosts-1-healthy-3-unhealthy",
		fields: fields{
			info:  nil,
			hosts: hostSet1_testCase2,
		},
		args: args{
			context:  nil,
			runCount: 1000000,
		},
		want: map[string]int{
			"address-1": 0,
			"address-2": 0,
			"address-3": 0,
			"address-4": 1000000,
		},
		wantUniformity: 0.0,
		resultChan:     make(chan types.Host, 1000000),
	})
	// testcase3
	mockHosts_testcase3 := []types.Host{
		&mockHost{
			name:       "host--1",
			addr:       "address--1",
			healthFlag: GetHealthFlagPointer("address--1"),
		},
		&mockHost{
			name:       "host--2",
			addr:       "address--2",
			healthFlag: GetHealthFlagPointer("address--2"),
		},
		&mockHost{
			name:       "host--3",
			addr:       "address--3",
			healthFlag: GetHealthFlagPointer("address--3"),
		},
		&mockHost{
			name:       "host--4",
			addr:       "address--4",
			healthFlag: GetHealthFlagPointer("address--4"),
		},
		&mockHost{
			name:       "host--5",
			addr:       "address--5",
			healthFlag: GetHealthFlagPointer("address--5"),
		},
		&mockHost{
			name:       "host--6",
			addr:       "address--6",
			healthFlag: GetHealthFlagPointer("address--6"),
		},
		&mockHost{
			name:       "host--7",
			addr:       "address--7",
			healthFlag: GetHealthFlagPointer("address--7"),
		},
		&mockHost{
			name:       "host--8",
			addr:       "address--8",
			healthFlag: GetHealthFlagPointer("address--8"),
		},
		&mockHost{
			name:       "host--9",
			addr:       "address--9",
			healthFlag: GetHealthFlagPointer("address--9"),
		},
	}
	mockHosts_testcase3[8].SetHealthFlag(api.FAILED_ACTIVE_HC)
	mockHosts_testcase3[7].SetHealthFlag(api.FAILED_ACTIVE_HC)
	mockHosts_testcase3[5].SetHealthFlag(api.FAILED_ACTIVE_HC)
	mockHosts_testcase3[4].SetHealthFlag(api.FAILED_ACTIVE_HC)
	mockHosts_testcase3[2].SetHealthFlag(api.FAILED_ACTIVE_HC)
	mockHosts_testcase3[1].SetHealthFlag(api.FAILED_ACTIVE_HC)
	hostSet1_testCase3 := &hostSet{}
	hostSet1_testCase3.setFinalHost(mockHosts_testcase3)
	tests = append(tests, testCase{
		name: "LB-From9Hosts-3-healthy-6-unhealthy",
		fields: fields{
			info:  nil,
			hosts: hostSet1_testCase3,
		},
		args: args{
			context:  nil,
			runCount: 1500000,
		},
		want: map[string]int{
			"address--1": 500000,
			"address--2": 0,
			"address--3": 0,
			"address--4": 500000,
			"address--5": 0,
			"address--6": 0,
			"address--7": 500000,
			"address--8": 0,
			"address--9": 0,
		},
		wantUniformity: 0.0001,
		resultChan:     make(chan types.Host, 1500000),
	})
	// testcase4
	mockHosts_testcase4 := []types.Host{
		&mockHost{
			name:       "host--1",
			addr:       "address--1",
			healthFlag: GetHealthFlagPointer("address--1"),
		},
		&mockHost{
			name:       "host--2",
			addr:       "address--2",
			healthFlag: GetHealthFlagPointer("address--2"),
		},
		&mockHost{
			name:       "host--3",
			addr:       "address--3",
			healthFlag: GetHealthFlagPointer("address--3"),
		},
		&mockHost{
			name:       "host--4",
			addr:       "address--4",
			healthFlag: GetHealthFlagPointer("address--4"),
		},
		&mockHost{
			name:       "host--5",
			addr:       "address--5",
			healthFlag: GetHealthFlagPointer("address--5"),
		},
		&mockHost{
			name:       "host--6",
			addr:       "address--6",
			healthFlag: GetHealthFlagPointer("address--6"),
		},
		&mockHost{
			name:       "host--7",
			addr:       "address--7",
			healthFlag: GetHealthFlagPointer("address--7"),
		},
		&mockHost{
			name:       "host--8",
			addr:       "address--8",
			healthFlag: GetHealthFlagPointer("address--8"),
		},
		&mockHost{
			name:       "host--9",
			addr:       "address--9",
			healthFlag: GetHealthFlagPointer("address--9"),
		},
	}

	hostSet1_testCase4 := &hostSet{}
	hostSet1_testCase4.setFinalHost(mockHosts_testcase4)
	tests = append(tests, testCase{
		name: "LB-From9Hosts-9-healthy-0-unhealthy",
		fields: fields{
			info:  nil,
			hosts: hostSet1_testCase4,
		},
		args: args{
			context:  nil,
			runCount: 900000,
		},
		want: map[string]int{
			"address--1": 100000,
			"address--2": 100000,
			"address--3": 100000,
			"address--4": 100000,
			"address--5": 100000,
			"address--6": 100000,
			"address--7": 100000,
			"address--8": 100000,
			"address--9": 100000,
		},
		wantUniformity: 0.0,
		resultChan:     make(chan types.Host, 900000),
	})

	for _, tt := range tests {
		t.Run(tt.name, func(t *testing.T) {
			factory := lbFactories[types.RoundRobin]
			lb := factory(tt.fields.info, tt.fields.hosts)
			defer func() {
				close(tt.resultChan)
				for _, host := range tt.fields.hosts.Hosts() {
					host.ClearHealthFlag(api.FAILED_ACTIVE_HC)
				}
			}()
			for l := 0; l < tt.args.runCount; l++ {
				go func() {
					gotHost := lb.ChooseHost(tt.args.context)
					tt.resultChan <- gotHost
				}()
			}

			for l := 0; l < tt.args.runCount; l++ {
				gotHost := <-tt.resultChan
				if gotHost == nil {
					t.Errorf("return nil host")
				}
				if chooseCount, ok := tt.want[gotHost.AddressString()]; ok {
					tt.want[gotHost.AddressString()] = chooseCount - 1
				}
			}

			deviationCount := 0
			for address, count := range tt.want {
				t.Logf("roundRobinLoadBalancer choose host count, address: %v, count: %v", address, count)
				if count > 0 {
					deviationCount += count
				}
			}

			if gotUniformity := float64(deviationCount) / float64(tt.args.runCount); gotUniformity > tt.wantUniformity {
				t.Errorf("roundRobinLoadBalancer choose host count err, gotUniformity: %v, wantUniformity: %v", gotUniformity, tt.wantUniformity)
			}
		})
	}
<<<<<<< HEAD
=======
}

func TestWRRLoadBalancer(t *testing.T) {
	testCases := []struct {
		name                string
		hosts               []types.Host
		unhealthHostIndexes []int
		want                types.Host
	}{
		{
			name: "unhealthy-host-with-a-high-weight",
			hosts: []types.Host{
				&mockHost{addr: "192.168.1.1", w: 100},
				&mockHost{addr: "192.168.1.2", w: 1},
			},
			unhealthHostIndexes: []int{0},
			want:                &mockHost{addr: "192.168.1.2", w: 1},
		},
		{
			name: "without-healthy-hosts",
			hosts: []types.Host{
				&mockHost{addr: "192.168.1.1", w: 100},
				&mockHost{addr: "192.168.1.2", w: 1},
			},
			unhealthHostIndexes: []int{0, 1},
			want:                nil,
		},
	}

	for _, tc := range testCases {
		for _, index := range tc.unhealthHostIndexes {
			tc.hosts[index].SetHealthFlag(api.FAILED_ACTIVE_HC)
		}
		hs := &hostSet{}
		hs.setFinalHost(tc.hosts)
		lb := newWRRLoadBalancer(nil, hs)
		var h types.Host
		// 3 is the times of retrying to choose host in cluster manager.
		for i := 0; i < 3; i++ {
			h = lb.ChooseHost(nil)
			if h == nil {
				continue
			}
		}

		if h == tc.want {
			continue
		}

		if h == nil {
			t.Fatalf("case:%s, expected %s, but got a nil host", tc.name, tc.want.AddressString())
		} else if h.AddressString() != tc.want.AddressString() {
			t.Fatalf("case:%s, expected %s, but got: %s", tc.name, tc.want.AddressString(), h.AddressString())
		}
	}
>>>>>>> 5459e7b0
}<|MERGE_RESOLUTION|>--- conflicted
+++ resolved
@@ -748,8 +748,6 @@
 			}
 		})
 	}
-<<<<<<< HEAD
-=======
 }
 
 func TestWRRLoadBalancer(t *testing.T) {
@@ -805,5 +803,4 @@
 			t.Fatalf("case:%s, expected %s, but got: %s", tc.name, tc.want.AddressString(), h.AddressString())
 		}
 	}
->>>>>>> 5459e7b0
 }