/*
 * Licensed to the Apache Software Foundation (ASF) under one or more
 * contributor license agreements.  See the NOTICE file distributed with
 * this work for additional information regarding copyright ownership.
 * The ASF licenses this file to You under the Apache License, Version 2.0
 * (the "License"); you may not use this file except in compliance with
 * the License.  You may obtain a copy of the License at
 *
 *     http://www.apache.org/licenses/LICENSE-2.0
 *
 * Unless required by applicable law or agreed to in writing, software
 * distributed under the License is distributed on an "AS IS" BASIS,
 * WITHOUT WARRANTIES OR CONDITIONS OF ANY KIND, either express or implied.
 * See the License for the specific language governing permissions and
 * limitations under the License.
 */

package cluster

import (
	"context"
	"math"
	"math/rand"
	"sync"
	"testing"
	"time"

	"github.com/stretchr/testify/assert"
	"mosn.io/api"
	"mosn.io/mosn/pkg/types"
	"mosn.io/pkg/variable"
)

// load should be balanced when node fails
func TestRandomLBWhenNodeFailBalanced(t *testing.T) {
	defer func() {
		// clear healthStore
		healthStore = sync.Map{}
	}()

	pool := makePool(4)
	var hosts []types.Host
	var unhealthyIdx = 2
	for i := 0; i < 4; i++ {
		host := &mockHost{
			addr: pool.Get(),
		}
		if i == unhealthyIdx {
			host.SetHealthFlag(api.FAILED_ACTIVE_HC)
		}
		hosts = append(hosts, host)
	}

	hs := &hostSet{}
	hs.setFinalHost(hosts)
	lb := newRandomLoadBalancer(nil, hs)
	total := 1000000
	runCase := func(subTotal int) {
		results := map[string]int{}
		for i := 0; i < subTotal; i++ {
			h := lb.ChooseHost(nil)
			v, ok := results[h.AddressString()]
			if !ok {
				v = 0
			}
			results[h.AddressString()] = v + 1
		}
		for i := 0; i < 4; i++ {
			addr := hosts[i].AddressString()
			rate := float64(results[addr]) / float64(subTotal)
			expected := 0.33333
			if i == unhealthyIdx {
				expected = 0.000
			}
			if math.Abs(rate-expected) > 0.1 { // no lock, have deviation 10% is acceptable
				t.Errorf("%s request rate is %f, expected %f", addr, rate, expected)
			}
			t.Logf("%s request rate is %f, request count: %d", addr, rate, results[addr])
		}
	}
	// simple test
	runCase(total)
	// concurr
	wg := sync.WaitGroup{}
	subTotal := total / 10
	for i := 0; i < 10; i++ {
		wg.Add(1)
		go func() {
			runCase(subTotal)
			wg.Done()
		}()
	}
	wg.Wait()
}
func testWRRLBCase(t *testing.T, hostNum int, weightFunc func(int) int) {
	pool := makePool(hostNum)
	hosts := []types.Host{}
	allWeight := 0.0
	for i := 0; i < hostNum; i++ {
		host := &mockHost{
			addr: pool.Get(),
			w:    uint32(weightFunc(i)), // 1-4
		}
		hosts = append(hosts, host)
		allWeight += float64(host.w)
	}
	// 1:2:3:4
	hs := &hostSet{}
	hs.setFinalHost(hosts)
	lb := newWRRLoadBalancer(nil, hs)
	total := 1000000
	runCase := func(subTotal int) {
		results := map[string]int{}
		for i := 0; i < subTotal; i++ {
			h := lb.ChooseHost(nil)
			v, ok := results[h.AddressString()]
			if !ok {
				v = 0
			}
			results[h.AddressString()] = v + 1
		}
		for i := 0; i < hostNum; i++ {
			addr := hosts[i].AddressString()
			rate := float64(results[addr]) / float64(subTotal)
			expected := edfFixedWeight(float64(weightFunc(i))) / allWeight
			if math.Abs(rate-expected) > 0.1 { // no lock, have deviation 10% is acceptable
				t.Errorf("%s request rate is %f, expected %f", addr, rate, expected)
			}
			t.Logf("%s request rate is %f, request count: %d", addr, rate, results[addr])
		}
	}
	// simple test
	runCase(total)
	// concurr
	wg := sync.WaitGroup{}
	subTotal := total / 10
	for i := 0; i < 10; i++ {
		wg.Add(1)
		go func() {
			runCase(subTotal)
			wg.Done()
		}()
	}
	wg.Wait()
}

func TestWRRLB(t *testing.T) {
	type args struct {
		hostNum    int
		weightFunc func(int) int
	}
	tests := []struct {
		name string
		args args
	}{
		{
			name: "normal",
			args: args{
				hostNum: 4,
				weightFunc: func(i int) int {
					return i + 1
				},
			},
		},
		{
			name: "normal",
			args: args{
				hostNum: 4,
				weightFunc: func(i int) int {
					return i
				},
			},
		},
		{
			name: "all host weight are equal",
			args: args{
				hostNum: 10,
				weightFunc: func(i int) int {
					return 1
				},
			},
		},
	}
	for _, tt := range tests {
		t.Run(tt.name, func(t *testing.T) {
			testWRRLBCase(t, tt.args.hostNum, tt.args.weightFunc)
		})
	}
}
func BenchmarkWRRLbSimple(b *testing.B) {
	pool := makePool(4)
	hosts := []types.Host{}
	for i := 0; i < 4; i++ {
		host := &mockHost{
			addr: pool.Get(),
			w:    uint32(i + 1), // 1-4
		}
		hosts = append(hosts, host)
	}
	hs := &hostSet{}
	hs.setFinalHost(hosts)
	lb := newWRRLoadBalancer(nil, hs)
	b.Run("WRRSimple", func(b *testing.B) {
		for i := 0; i < b.N; i++ {
			lb.ChooseHost(nil)
		}
	})

}

func BenchmarkWRRLbMultiple(b *testing.B) {
	testCases := []struct {
		name       string
		count      int
		max_weight int
	}{
		{
			name:       "WRR_10_100",
			count:      10,
			max_weight: 100,
		},
		{
			name:       "WRR_1000_100",
			count:      1000,
			max_weight: 100,
		},
		{
			name:       "WRR_1000_1000",
			count:      1000,
			max_weight: 1000,
		},
	}
	rand := rand.New(rand.NewSource(time.Now().UnixNano()))

	for _, tc := range testCases {
		pool := makePool(tc.count)
		hosts := []types.Host{}
		for i := 0; i < tc.count; i++ {
			host := &mockHost{
				addr: pool.Get(),
				w:    uint32(1 + rand.Intn(tc.max_weight)),
			}
			hosts = append(hosts, host)
		}
		hs := &hostSet{}
		hs.setFinalHost(hosts)
		lb := newWRRLoadBalancer(nil, hs)
		b.Run(tc.name, func(b *testing.B) {
			for i := 0; i < b.N; i++ {
				lb.ChooseHost(nil)
			}
		})
	}
}

func BenchmarkWRRLbParallel(b *testing.B) {
	testCases := []struct {
		name       string
		count      int
		max_weight int
	}{
		{
			name:       "WRR_10_100_Parallel",
			count:      10,
			max_weight: 100,
		},
		{
			name:       "WRR_1000_100_Parallel",
			count:      1000,
			max_weight: 100,
		},
		{
			name:       "WRR_1000_1000_Parallel",
			count:      1000,
			max_weight: 1000,
		},
	}
	rand := rand.New(rand.NewSource(time.Now().UnixNano()))

	for _, tc := range testCases {
		pool := makePool(tc.count)
		hosts := []types.Host{}
		for i := 0; i < tc.count; i++ {
			host := &mockHost{
				addr: pool.Get(),
				w:    uint32(1 + rand.Intn(tc.max_weight)),
			}
			hosts = append(hosts, host)
		}
		hs := &hostSet{}
		hs.setFinalHost(hosts)
		lb := newWRRLoadBalancer(nil, hs)
		b.Run(tc.name, func(b *testing.B) {
			b.RunParallel(func(pb *testing.PB) {
				for pb.Next() {
					lb.ChooseHost(nil)
				}
			})
		})
	}

}

func TestNewLARBalancer(t *testing.T) {
	balancer := NewLoadBalancer(&clusterInfo{lbType: types.LeastActiveRequest}, &hostSet{})
	assert.NotNil(t, balancer)
	assert.IsType(t, &leastActiveRequestLoadBalancer{}, balancer)
}

func TestLARChooseHost(t *testing.T) {
	hosts := createHostsetWithStats(exampleHostConfigs(), "test")
	balancer := NewLoadBalancer(&clusterInfo{lbType: types.LeastActiveRequest}, hosts)
	host := balancer.ChooseHost(newMockLbContext(nil))
	assert.NotNil(t, host)

	hosts.Range(func(host types.Host) bool {
		mockRequest(host, true, 10)
		return true
	})
	// new lb to refresh edf
	balancer = NewLoadBalancer(&clusterInfo{lbType: types.LeastActiveRequest}, hosts)
	actual := balancer.ChooseHost(newMockLbContext(nil))
	assert.NotNil(t, actual)

	// test only one host
	h := exampleHostConfigs()[0:1]
	hosts = createHostsetWithStats(h, "test")
	balancer = NewLoadBalancer(&clusterInfo{lbType: types.LeastActiveRequest}, hosts)
	actual = balancer.ChooseHost(nil)
	assert.Equal(t, hosts.allHosts[0], actual)

	// test no host
	h = exampleHostConfigs()[0:0]
	hosts = createHostsetWithStats(h, "test")
	balancer = NewLoadBalancer(&clusterInfo{lbType: types.LeastActiveRequest}, hosts)
	actual = balancer.ChooseHost(nil)
	assert.Nil(t, actual)

}

func mockRequest(host types.Host, active bool, times int) {
	for i := 0; i < times; i++ {
		if active {
			host.HostStats().UpstreamRequestActive.Inc(1)
		}
	}
}

func Test_maglevLoadBalancer(t *testing.T) {
	hostSet := getMockHostSet(10)
	clusterInfo := getMockClusterInfo()
	lb := newMaglevLoadBalancer(clusterInfo, hostSet)

	testProtocol := types.ProtocolName("SomeProtocol")
	policy := &mockPolicy{}
	mockRoute := &mockRoute{
		routeRule: &mockRouteRule{
			policy: policy,
		},
	}
<<<<<<< HEAD
	ctx := variable.NewVariableContext(context.Background())
	_ = variable.SetVariable(ctx, types.VariableDownStreamProtocol, testProtocol)
=======
	ctx := mosnctx.WithValue(context.Background(), types.ContextKeyDownStreamProtocol, testProtocol)
	ctx = variable.NewVariableContext(ctx)
>>>>>>> 0167bcd7
	lbctx := &mockLbContext{
		context: ctx,
		route:   mockRoute,
	}
	// test empty hash policy return nil host
	host := lb.ChooseHost(lbctx)
	assert.Nil(t, host, "host should be nil")

	// test return non nil host
	policy.hashPolicy = &mockHashPolicy{}
	host = lb.ChooseHost(lbctx)
	// test 0 hash generated by mock route get 9 indexed host
	assert.Equalf(t, "127.0.0.9", host.AddressString(),
		"chosen host address string should be 127.0.0.9")
	host = lb.ChooseHost(lbctx)
	assert.Equalf(t, "127.0.0.0", host.AddressString(),
		"chosen host address string should be 127.0.0.0")
}

func Test_maglevLoadBalancerFallback(t *testing.T) {
	hostSet := getMockHostSet(10)

	mgv := newMaglevLoadBalancer(nil, hostSet)

	// set host-8 unhealthy
	hostSet.hosts[8].SetHealthFlag(api.FAILED_ACTIVE_HC)
	h := hostSet.hosts[8].Health()
	if !assert.Falsef(t, h, "Health() should be false") {
		t.FailNow()
	}

	host, _ := mgv.(*maglevLoadBalancer).chooseHostFromHostList(8)
	if !assert.Equalf(t, "host-9", host.Hostname(), "host name should be 'host-9'") {
		t.FailNow()
	}

	// set host-0, host1 unhealthy
	hostSet.hosts[9].SetHealthFlag(api.FAILED_ACTIVE_HC)
	hostSet.hosts[0].SetHealthFlag(api.FAILED_ACTIVE_HC)

	host, _ = mgv.(*maglevLoadBalancer).chooseHostFromHostList(8)
	if !assert.Equalf(t, "host-1", host.Hostname(), "host name should be 'host-1'") {
		t.FailNow()
	}

	// test all host is checked when fallback
	// create a new host set first
	hostSet = getMockHostSet(10)
	// leave only host[9] healthy
	for i := 2; i < 10; i++ {
		hostSet.hosts[i].SetHealthFlag(api.FAILED_ACTIVE_HC)
	}
	mgv = newMaglevLoadBalancer(nil, hostSet)
	host, _ = mgv.(*maglevLoadBalancer).chooseHostFromHostList(2)
	// host-9 will finally be chosen
	assert.Equalf(t, "host-1", host.Hostname(), "host name should be 'host-1'")
	// assert other 9 hosts is checked healthy
	assert.Equalf(t, 10, hostSet.healthCheckVisitedCount, "host name should be 'host-1'")
}
func getMockClusterInfo() *mockClusterInfo {
	return &mockClusterInfo{
		name: "mockClusterInfo",
	}
}

func TestReqRRChooseHost(t *testing.T) {
	hosts := createHostsetWithStats(exampleHostConfigs(), "test")
	balancer := NewLoadBalancer(&clusterInfo{lbType: types.RequestRoundRobin}, hosts)

	ctx := newMockLbContextWithCtx(nil, variable.NewVariableContext(context.Background()))
	// RR when use
	for i := 0; i < len(hosts.allHosts); i++ {
		host := balancer.ChooseHost(ctx)
		assert.Equal(t, host, hosts.allHosts[i])
	}

	ctx0 := newMockLbContextWithCtx(nil, variable.NewVariableContext(context.Background()))
	ctx1 := newMockLbContextWithCtx(nil, variable.NewVariableContext(context.Background()))
	host := balancer.ChooseHost(ctx0)
	host1 := balancer.ChooseHost(ctx1)
	assert.Equal(t, host, host1)

}

func Test_roundRobinLoadBalancer_ChooseHost(t *testing.T) {
	type fields struct {
		hosts types.HostSet
		info  types.ClusterInfo
	}
	type args struct {
		context  types.LoadBalancerContext
		runCount int
	}
	type testCase struct {
		name           string
		fields         fields
		args           args
		want           map[string]int // map[host address]count
		wantUniformity float64
		resultChan     chan types.Host
	}
	// testcase1
	mockHosts_testcase1 := []types.Host{
		&mockHost{
			name:       "host1",
			addr:       "address1",
			healthFlag: GetHealthFlagPointer("address1"),
		},
		&mockHost{
			name:       "host2",
			addr:       "address2",
			healthFlag: GetHealthFlagPointer("address2"),
		},
		&mockHost{
			name:       "host3",
			addr:       "address3",
			healthFlag: GetHealthFlagPointer("address3"),
		},
		&mockHost{
			name:       "host4",
			addr:       "address4",
			healthFlag: GetHealthFlagPointer("address4"),
		},
	}
	mockHosts_testcase1[2].SetHealthFlag(api.FAILED_ACTIVE_HC)
	mockHosts_testcase1[0].SetHealthFlag(api.FAILED_ACTIVE_HC)
	hostSet1_testCase1 := &hostSet{}
	hostSet1_testCase1.setFinalHost(mockHosts_testcase1)
	tests := []testCase{
		{
			name: "LB-From4Hosts-2-healthy-2-unhealthy",
			fields: fields{
				info:  nil,
				hosts: hostSet1_testCase1,
			},
			args: args{
				context:  nil,
				runCount: 1000,
			},
			want: map[string]int{
				"address1": 0,
				"address2": 500,
				"address3": 0,
				"address4": 500,
			},
			wantUniformity: 0.0001,
			resultChan:     make(chan types.Host, 1000),
		},
	}
	// testcase2
	mockHosts_testcase2 := []types.Host{
		&mockHost{
			name:       "host-1",
			addr:       "address-1",
			healthFlag: GetHealthFlagPointer("address-1"),
		},
		&mockHost{
			name:       "host-2",
			addr:       "address-2",
			healthFlag: GetHealthFlagPointer("address-2"),
		},
		&mockHost{
			name:       "host-3",
			addr:       "address-3",
			healthFlag: GetHealthFlagPointer("address-3"),
		},
		&mockHost{
			name:       "host-4",
			addr:       "address-4",
			healthFlag: GetHealthFlagPointer("address-4"),
		},
	}
	mockHosts_testcase2[2].SetHealthFlag(api.FAILED_ACTIVE_HC)
	mockHosts_testcase2[1].SetHealthFlag(api.FAILED_ACTIVE_HC)
	mockHosts_testcase2[0].SetHealthFlag(api.FAILED_ACTIVE_HC)
	hostSet1_testCase2 := &hostSet{}
	hostSet1_testCase2.setFinalHost(mockHosts_testcase2)
	tests = append(tests, testCase{
		name: "LB-From4Hosts-1-healthy-3-unhealthy",
		fields: fields{
			info:  nil,
			hosts: hostSet1_testCase2,
		},
		args: args{
			context:  nil,
			runCount: 1000,
		},
		want: map[string]int{
			"address-1": 0,
			"address-2": 0,
			"address-3": 0,
			"address-4": 1000,
		},
		wantUniformity: 0.0,
		resultChan:     make(chan types.Host, 1000),
	})
	// testcase3
	mockHosts_testcase3 := []types.Host{
		&mockHost{
			name:       "host--1",
			addr:       "address--1",
			healthFlag: GetHealthFlagPointer("address--1"),
		},
		&mockHost{
			name:       "host--2",
			addr:       "address--2",
			healthFlag: GetHealthFlagPointer("address--2"),
		},
		&mockHost{
			name:       "host--3",
			addr:       "address--3",
			healthFlag: GetHealthFlagPointer("address--3"),
		},
		&mockHost{
			name:       "host--4",
			addr:       "address--4",
			healthFlag: GetHealthFlagPointer("address--4"),
		},
		&mockHost{
			name:       "host--5",
			addr:       "address--5",
			healthFlag: GetHealthFlagPointer("address--5"),
		},
		&mockHost{
			name:       "host--6",
			addr:       "address--6",
			healthFlag: GetHealthFlagPointer("address--6"),
		},
		&mockHost{
			name:       "host--7",
			addr:       "address--7",
			healthFlag: GetHealthFlagPointer("address--7"),
		},
		&mockHost{
			name:       "host--8",
			addr:       "address--8",
			healthFlag: GetHealthFlagPointer("address--8"),
		},
		&mockHost{
			name:       "host--9",
			addr:       "address--9",
			healthFlag: GetHealthFlagPointer("address--9"),
		},
	}
	mockHosts_testcase3[8].SetHealthFlag(api.FAILED_ACTIVE_HC)
	mockHosts_testcase3[7].SetHealthFlag(api.FAILED_ACTIVE_HC)
	mockHosts_testcase3[5].SetHealthFlag(api.FAILED_ACTIVE_HC)
	mockHosts_testcase3[4].SetHealthFlag(api.FAILED_ACTIVE_HC)
	mockHosts_testcase3[2].SetHealthFlag(api.FAILED_ACTIVE_HC)
	mockHosts_testcase3[1].SetHealthFlag(api.FAILED_ACTIVE_HC)
	hostSet1_testCase3 := &hostSet{}
	hostSet1_testCase3.setFinalHost(mockHosts_testcase3)
	tests = append(tests, testCase{
		name: "LB-From9Hosts-3-healthy-6-unhealthy",
		fields: fields{
			info:  nil,
			hosts: hostSet1_testCase3,
		},
		args: args{
			context:  nil,
			runCount: 1500,
		},
		want: map[string]int{
			"address--1": 500,
			"address--2": 0,
			"address--3": 0,
			"address--4": 500,
			"address--5": 0,
			"address--6": 0,
			"address--7": 500,
			"address--8": 0,
			"address--9": 0,
		},
		wantUniformity: 0.0001,
		resultChan:     make(chan types.Host, 1500),
	})
	// testcase4
	mockHosts_testcase4 := []types.Host{
		&mockHost{
			name:       "host--1",
			addr:       "address--1",
			healthFlag: GetHealthFlagPointer("address--1"),
		},
		&mockHost{
			name:       "host--2",
			addr:       "address--2",
			healthFlag: GetHealthFlagPointer("address--2"),
		},
		&mockHost{
			name:       "host--3",
			addr:       "address--3",
			healthFlag: GetHealthFlagPointer("address--3"),
		},
		&mockHost{
			name:       "host--4",
			addr:       "address--4",
			healthFlag: GetHealthFlagPointer("address--4"),
		},
		&mockHost{
			name:       "host--5",
			addr:       "address--5",
			healthFlag: GetHealthFlagPointer("address--5"),
		},
		&mockHost{
			name:       "host--6",
			addr:       "address--6",
			healthFlag: GetHealthFlagPointer("address--6"),
		},
		&mockHost{
			name:       "host--7",
			addr:       "address--7",
			healthFlag: GetHealthFlagPointer("address--7"),
		},
		&mockHost{
			name:       "host--8",
			addr:       "address--8",
			healthFlag: GetHealthFlagPointer("address--8"),
		},
		&mockHost{
			name:       "host--9",
			addr:       "address--9",
			healthFlag: GetHealthFlagPointer("address--9"),
		},
	}

	hostSet1_testCase4 := &hostSet{}
	hostSet1_testCase4.setFinalHost(mockHosts_testcase4)
	tests = append(tests, testCase{
		name: "LB-From9Hosts-9-healthy-0-unhealthy",
		fields: fields{
			info:  nil,
			hosts: hostSet1_testCase4,
		},
		args: args{
			context:  nil,
			runCount: 900,
		},
		want: map[string]int{
			"address--1": 100,
			"address--2": 100,
			"address--3": 100,
			"address--4": 100,
			"address--5": 100,
			"address--6": 100,
			"address--7": 100,
			"address--8": 100,
			"address--9": 100,
		},
		wantUniformity: 0.0,
		resultChan:     make(chan types.Host, 900),
	})

	for _, tt := range tests {
		t.Run(tt.name, func(t *testing.T) {
			factory := lbFactories[types.RoundRobin]
			lb := factory(tt.fields.info, tt.fields.hosts)
			defer func() {
				close(tt.resultChan)
				tt.fields.hosts.Range(func(host types.Host) bool {
					host.ClearHealthFlag(api.FAILED_ACTIVE_HC)
					return true
				})
			}()
			for l := 0; l < tt.args.runCount; l++ {
				go func() {
					gotHost := lb.ChooseHost(tt.args.context)
					tt.resultChan <- gotHost
				}()
			}

			for l := 0; l < tt.args.runCount; l++ {
				gotHost := <-tt.resultChan
				if gotHost == nil {
					t.Errorf("return nil host")
				}
				if chooseCount, ok := tt.want[gotHost.AddressString()]; ok {
					tt.want[gotHost.AddressString()] = chooseCount - 1
				}
			}

			deviationCount := 0
			for address, count := range tt.want {
				t.Logf("roundRobinLoadBalancer choose host count, address: %v, count: %v", address, count)
				if count > 0 {
					deviationCount += count
				}
			}

			if gotUniformity := float64(deviationCount) / float64(tt.args.runCount); gotUniformity > tt.wantUniformity {
				t.Errorf("roundRobinLoadBalancer choose host count err, gotUniformity: %v, wantUniformity: %v", gotUniformity, tt.wantUniformity)
			}
		})
	}
}

func TestWRRLoadBalancer(t *testing.T) {
	testCases := []struct {
		name                string
		hosts               []types.Host
		unhealthHostIndexes []int
		want                types.Host
	}{
		{
			name: "unhealthy-host-with-a-high-weight",
			hosts: []types.Host{
				&mockHost{addr: "192.168.1.1", w: 100},
				&mockHost{addr: "192.168.1.2", w: 1},
			},
			unhealthHostIndexes: []int{0},
			want:                &mockHost{addr: "192.168.1.2", w: 1},
		},
		{
			name: "without-healthy-hosts",
			hosts: []types.Host{
				&mockHost{addr: "192.168.1.1", w: 100},
				&mockHost{addr: "192.168.1.2", w: 1},
			},
			unhealthHostIndexes: []int{0, 1},
			want:                nil,
		},
	}

	for _, tc := range testCases {
		for _, index := range tc.unhealthHostIndexes {
			tc.hosts[index].SetHealthFlag(api.FAILED_ACTIVE_HC)
		}
		hs := &hostSet{}
		hs.setFinalHost(tc.hosts)
		lb := newWRRLoadBalancer(nil, hs)
		var h types.Host
		// 3 is the times of retrying to choose host in cluster manager.
		for i := 0; i < 3; i++ {
			h = lb.ChooseHost(nil)
			if h == nil {
				continue
			}
		}

		if h == tc.want {
			continue
		}

		if h == nil {
			t.Fatalf("case:%s, expected %s, but got a nil host", tc.name, tc.want.AddressString())
		} else if h.AddressString() != tc.want.AddressString() {
			t.Fatalf("case:%s, expected %s, but got: %s", tc.name, tc.want.AddressString(), h.AddressString())
		}
	}
}<|MERGE_RESOLUTION|>--- conflicted
+++ resolved
@@ -358,13 +358,8 @@
 			policy: policy,
 		},
 	}
-<<<<<<< HEAD
 	ctx := variable.NewVariableContext(context.Background())
 	_ = variable.SetVariable(ctx, types.VariableDownStreamProtocol, testProtocol)
-=======
-	ctx := mosnctx.WithValue(context.Background(), types.ContextKeyDownStreamProtocol, testProtocol)
-	ctx = variable.NewVariableContext(ctx)
->>>>>>> 0167bcd7
 	lbctx := &mockLbContext{
 		context: ctx,
 		route:   mockRoute,
