--- conflicted
+++ resolved
@@ -96,11 +96,7 @@
 }
 
 func (sh *simpleHost) HostStats() *types.HostStats {
-<<<<<<< HEAD
-	return &sh.stats
-=======
 	return sh.stats
->>>>>>> 35258919
 }
 
 func (sh *simpleHost) Weight() uint32 {
