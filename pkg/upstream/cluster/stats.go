/*
 * Licensed to the Apache Software Foundation (ASF) under one or more
 * contributor license agreements.  See the NOTICE file distributed with
 * this work for additional information regarding copyright ownership.
 * The ASF licenses this file to You under the Apache License, Version 2.0
 * (the "License"); you may not use this file except in compliance with
 * the License.  You may obtain a copy of the License at
 *
 *     http://www.apache.org/licenses/LICENSE-2.0
 *
 * Unless required by applicable law or agreed to in writing, software
 * distributed under the License is distributed on an "AS IS" BASIS,
 * WITHOUT WARRANTIES OR CONDITIONS OF ANY KIND, either express or implied.
 * See the License for the specific language governing permissions and
 * limitations under the License.
 */

package cluster

import (
	"time"

	"mosn.io/mosn/pkg/metrics"
	"mosn.io/mosn/pkg/metrics/ewma"
	"mosn.io/mosn/pkg/types"
)

<<<<<<< HEAD
const (
	defaultDecayTarget   = 1e-6
	defaultDecayDuration = 1 * time.Minute
)

func newHostStats(clustername string, addr string) types.HostStats {
=======
func newHostStats(clustername string, addr string) *types.HostStats {
>>>>>>> 35258919
	s := metrics.NewHostStats(clustername, addr)

	return &types.HostStats{
		UpstreamConnectionTotal:                        s.Counter(metrics.UpstreamConnectionTotal),
		UpstreamConnectionClose:                        s.Counter(metrics.UpstreamConnectionClose),
		UpstreamConnectionActive:                       s.Counter(metrics.UpstreamConnectionActive),
		UpstreamConnectionConFail:                      s.Counter(metrics.UpstreamConnectionConFail),
		UpstreamConnectionLocalClose:                   s.Counter(metrics.UpstreamConnectionLocalClose),
		UpstreamConnectionRemoteClose:                  s.Counter(metrics.UpstreamConnectionRemoteClose),
		UpstreamConnectionLocalCloseWithActiveRequest:  s.Counter(metrics.UpstreamConnectionLocalCloseWithActiveRequest),
		UpstreamConnectionRemoteCloseWithActiveRequest: s.Counter(metrics.UpstreamConnectionRemoteCloseWithActiveRequest),
		UpstreamConnectionCloseNotify:                  s.Counter(metrics.UpstreamConnectionCloseNotify),
		UpstreamRequestTotal:                           s.Counter(metrics.UpstreamRequestTotal),
		UpstreamRequestActive:                          s.Counter(metrics.UpstreamRequestActive),
		UpstreamRequestLocalReset:                      s.Counter(metrics.UpstreamRequestLocalReset),
		UpstreamRequestRemoteReset:                     s.Counter(metrics.UpstreamRequestRemoteReset),
		UpstreamRequestTimeout:                         s.Counter(metrics.UpstreamRequestTimeout),
		UpstreamRequestFailureEject:                    s.Counter(metrics.UpstreamRequestFailureEject),
		UpstreamRequestPendingOverflow:                 s.Counter(metrics.UpstreamRequestPendingOverflow),
		UpstreamRequestDuration:                        s.Histogram(metrics.UpstreamRequestDuration),
		UpstreamRequestDurationEWMA:                    s.EWMA(metrics.UpstreamRequestDurationEWMA, ewma.Alpha(defaultDecayTarget, defaultDecayDuration)),
		UpstreamRequestDurationTotal:                   s.Counter(metrics.UpstreamRequestDurationTotal),
		UpstreamResponseSuccess:                        s.Counter(metrics.UpstreamResponseSuccess),
		UpstreamResponseFailed:                         s.Counter(metrics.UpstreamResponseFailed),
		UpstreamResponseFailedEWMA:                     s.EWMA(metrics.UpstreamResponseFailedEWMA, ewma.Alpha(defaultDecayTarget, defaultDecayDuration)),
	}
}

func newClusterStats(clustername string) *types.ClusterStats {
	s := metrics.NewClusterStats(clustername)
	return &types.ClusterStats{
		UpstreamConnectionTotal:                        s.Counter(metrics.UpstreamConnectionTotal),
		UpstreamConnectionClose:                        s.Counter(metrics.UpstreamConnectionClose),
		UpstreamConnectionActive:                       s.Counter(metrics.UpstreamConnectionActive),
		UpstreamConnectionConFail:                      s.Counter(metrics.UpstreamConnectionConFail),
		UpstreamConnectionRetry:                        s.Counter(metrics.UpstreamConnectionRetry),
		UpstreamConnectionLocalClose:                   s.Counter(metrics.UpstreamConnectionLocalClose),
		UpstreamConnectionRemoteClose:                  s.Counter(metrics.UpstreamConnectionRemoteClose),
		UpstreamConnectionLocalCloseWithActiveRequest:  s.Counter(metrics.UpstreamConnectionLocalCloseWithActiveRequest),
		UpstreamConnectionRemoteCloseWithActiveRequest: s.Counter(metrics.UpstreamConnectionRemoteCloseWithActiveRequest),
		UpstreamConnectionCloseNotify:                  s.Counter(metrics.UpstreamConnectionCloseNotify),
		UpstreamBytesReadTotal:                         s.Counter(metrics.UpstreamBytesReadTotal),
		UpstreamBytesWriteTotal:                        s.Counter(metrics.UpstreamBytesWriteTotal),
		UpstreamRequestTotal:                           s.Counter(metrics.UpstreamRequestTotal),
		UpstreamRequestActive:                          s.Counter(metrics.UpstreamRequestActive),
		UpstreamRequestLocalReset:                      s.Counter(metrics.UpstreamRequestLocalReset),
		UpstreamRequestRemoteReset:                     s.Counter(metrics.UpstreamRequestRemoteReset),
		UpstreamRequestRetry:                           s.Counter(metrics.UpstreamRequestRetry),
		UpstreamRequestRetryOverflow:                   s.Counter(metrics.UpstreamRequestRetryOverflow),
		UpstreamRequestTimeout:                         s.Counter(metrics.UpstreamRequestTimeout),
		UpstreamRequestFailureEject:                    s.Counter(metrics.UpstreamRequestFailureEject),
		UpstreamRequestPendingOverflow:                 s.Counter(metrics.UpstreamRequestPendingOverflow),
		UpstreamRequestDuration:                        s.Histogram(metrics.UpstreamRequestDuration),
		UpstreamRequestDurationEWMA:                    s.EWMA(metrics.UpstreamRequestDurationEWMA, ewma.Alpha(defaultDecayTarget, defaultDecayDuration)),
		UpstreamRequestDurationTotal:                   s.Counter(metrics.UpstreamRequestDurationTotal),
		UpstreamResponseSuccess:                        s.Counter(metrics.UpstreamResponseSuccess),
		UpstreamResponseFailed:                         s.Counter(metrics.UpstreamResponseFailed),
		UpstreamResponseFailedEWMA:                     s.EWMA(metrics.UpstreamResponseFailedEWMA, ewma.Alpha(defaultDecayTarget, defaultDecayDuration)),
		LBSubSetsFallBack:                              s.Counter(metrics.UpstreamLBSubSetsFallBack),
		LBSubsetsCreated:                               s.Gauge(metrics.UpstreamLBSubsetsCreated),
	}
}<|MERGE_RESOLUTION|>--- conflicted
+++ resolved
@@ -25,16 +25,12 @@
 	"mosn.io/mosn/pkg/types"
 )
 
-<<<<<<< HEAD
 const (
 	defaultDecayTarget   = 1e-6
 	defaultDecayDuration = 1 * time.Minute
 )
 
-func newHostStats(clustername string, addr string) types.HostStats {
-=======
 func newHostStats(clustername string, addr string) *types.HostStats {
->>>>>>> 35258919
 	s := metrics.NewHostStats(clustername, addr)
 
 	return &types.HostStats{
