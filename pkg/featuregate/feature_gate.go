/*
 * Licensed to the Apache Software Foundation (ASF) under one or more
 * contributor license agreements.  See the NOTICE file distributed with
 * this work for additional information regarding copyright ownership.
 * The ASF licenses this file to You under the Apache License, Version 2.0
 * (the "License"); you may not use this file except in compliance with
 * the License.  You may obtain a copy of the License at
 *
 *     http://www.apache.org/licenses/LICENSE-2.0
 *
 * Unless required by applicable law or agreed to in writing, software
 * distributed under the License is distributed on an "AS IS" BASIS,
 * WITHOUT WARRANTIES OR CONDITIONS OF ANY KIND, either express or implied.
 * See the License for the specific language governing permissions and
 * limitations under the License.
 */

package featuregate

import (
	"fmt"
	"reflect"
	"sort"
	"strconv"
	"strings"
	"sync"
	"sync/atomic"

	"github.com/spf13/pflag"
	"mosn.io/mosn/pkg/log"
<<<<<<< HEAD
	"reflect"
=======
>>>>>>> d33729a6
)

type Feature string

const (
	flagName = "feature-gates"

	// allAlphaGate is a global toggle for alpha features. Per-feature key
	// values override the default set by allAlphaGate. Examples:
	//   AllAlpha=false,NewFeature=true  will result in newFeature=true
	//   AllAlpha=true,NewFeature=false  will result in newFeature=false
	allAlphaGate Feature = "AllAlpha"

	mapStringBool = "mapStringBool"
)

var (
	// The generic features.
	defaultFeatures = map[Feature]FeatureSpec{
		allAlphaGate: {Default: false, PreRelease: Alpha},
	}

	// Special handling for a few gates.
	specialFeatures = map[Feature]func(known map[Feature]FeatureSpec, enabled map[Feature]bool, val bool){
		allAlphaGate: setUnsetAlphaGates,
	}
)

type FeatureSpec struct {
	// Default is the default enablement state for the feature
	Default bool
	// LockToDefault indicates that the feature is locked to its default and cannot be changed
	LockToDefault bool
	// PreRelease indicates the maturity level of the feature
	PreRelease prerelease
	// InitFunc used to init process when StartInit is invoked
	InitFunc func()
}

type prerelease string

const (
	// Values for PreRelease.
	Alpha = prerelease("ALPHA")
	Beta  = prerelease("BETA")
	GA    = prerelease("")
)

type oneTimeBroadcaster struct {
	notified bool
	once     sync.Once
	channel  chan struct{}
}

// FeatureGate indicates whether a given feature is enabled or not
type FeatureGate interface {
	// Enabled returns true if the key is enabled.
	Enabled(key Feature) bool
	// KnownFeatures returns a slice of strings describing the FeatureGate's known features.
	KnownFeatures() []string
	// DeepCopy returns a deep copy of the FeatureGate object, such that gates can be
	// set on the copy without mutating the original. This is useful for validating
	// config against potential feature gate changes before committing those changes.
	DeepCopy() MutableFeatureGate

	// IsReady returns true if the feature is ready
	IsReady(key Feature) bool
	// Subscribe returns a channel. if the channel is closed, means the feature is ready
	Subscribe(key Feature) (chan struct{}, error)
}

// MutableFeatureGate parses and stores flag gates for known features from
// a string like feature1=true,feature2=false,...
type MutableFeatureGate interface {
	FeatureGate

	// AddFlag adds a flag for setting global feature gates to the specified FlagSet.
	AddFlag(fs *pflag.FlagSet)
	// Set parses and stores flag gates for known features
	// from a string like feature1=true,feature2=false,...
	Set(value string) error
	// SetFromMap stores flag gates for known features from a map[string]bool or returns an error
	SetFromMap(m map[string]bool) error
	// Add adds features to the featureGate.
	Add(features map[Feature]FeatureSpec) error
	// AddFeatureSpec adds feature to the featureGate.
	AddFeatureSpec(key Feature, spec FeatureSpec) error
	// call StartInit to trigger init functions of feature
	StartInit() error
}

// defaultFeatureGate implements FeatureGate as well as pflag.Value for flag parsing.
type defaultFeatureGate struct {
	special map[Feature]func(map[Feature]FeatureSpec, map[Feature]bool, bool)

	// lock guards writes to known, enabled, and reads/writes of closed
	lock sync.Mutex
	// known holds a map[Feature]FeatureSpec
	known *atomic.Value
	// enabled holds a map[Feature]bool
	enabled *atomic.Value
	// closed is set to true when AddFlag is called, and prevents subsequent calls to Add
	closed bool
	// ready holds a map[Feature]bool
	ready *atomic.Value
	// using to notify subscriber
	broadcasters map[Feature]*oneTimeBroadcaster
	// feature gate status info
	info string
}

func setUnsetAlphaGates(known map[Feature]FeatureSpec, enabled map[Feature]bool, val bool) {
	for k, v := range known {
		if v.PreRelease == Alpha {
			if _, found := enabled[k]; !found {
				enabled[k] = val
			}
		}
	}
}

// Set, String, and Type implement pflag.Value
var _ pflag.Value = &defaultFeatureGate{}

func NewFeatureGate() *defaultFeatureGate {
	known := map[Feature]FeatureSpec{}
	for k, v := range defaultFeatures {
		known[k] = v
	}

	knownValue := &atomic.Value{}
	knownValue.Store(known)

	enabled := map[Feature]bool{}
	enabledValue := &atomic.Value{}
	enabledValue.Store(enabled)

	ready := map[Feature]bool{}
	readyValue := &atomic.Value{}
	readyValue.Store(ready)

	f := &defaultFeatureGate{
		known:        knownValue,
		special:      specialFeatures,
		enabled:      enabledValue,
		ready:        readyValue,
		broadcasters: map[Feature]*oneTimeBroadcaster{},
	}
	return f
}

// Set parses a string of the form "key1=value1,key2=value2,..." into a
// map[string]bool of known keys or returns an error.
func (f *defaultFeatureGate) Set(value string) error {
	m := make(map[string]bool)
	for _, s := range strings.Split(value, ",") {
		if len(s) == 0 {
			continue
		}
		arr := strings.SplitN(s, "=", 2)
		k := strings.TrimSpace(arr[0])
		if len(arr) != 2 {
			return fmt.Errorf("missing bool value for %s", k)
		}
		v := strings.TrimSpace(arr[1])
		boolValue, err := strconv.ParseBool(v)
		if err != nil {
			return fmt.Errorf("invalid value of %s=%s, err: %v", k, v, err)
		}
		m[k] = boolValue
	}
	return f.SetFromMap(m)
}

// SetFromMap stores flag gates for known features from a map[string]bool or returns an error
func (f *defaultFeatureGate) SetFromMap(m map[string]bool) error {
	f.lock.Lock()
	defer f.lock.Unlock()

	// Copy existing state
	known := map[Feature]FeatureSpec{}
	for k, v := range f.known.Load().(map[Feature]FeatureSpec) {
		known[k] = v
	}
	enabled := map[Feature]bool{}
	for k, v := range f.enabled.Load().(map[Feature]bool) {
		enabled[k] = v
	}

	for k, v := range m {
		k := Feature(k)
		featureSpec, ok := known[k]
		if !ok {
			return fmt.Errorf("unrecognized feature gate: %s", k)
		}
		if featureSpec.LockToDefault && featureSpec.Default != v {
			return fmt.Errorf("cannot set feature gate %v to %v, feature is locked to %v", k, v, featureSpec.Default)
		}
		enabled[k] = v
		// Handle "special" features like "all alpha gates"
		if fn, found := f.special[k]; found {
			fn(known, enabled, v)
		}

		if featureSpec.PreRelease == GA {
			log.DefaultLogger.Warnf("Setting GA feature gate %s=%t. It will be removed in a future release.", k, v)
		}
	}

	// Persist changes
	f.known.Store(known)
	f.enabled.Store(enabled)

	// set info
	pairs := []string{}
	for k, v := range enabled {
		pairs = append(pairs, fmt.Sprintf("%s=%t", k, v))
	}
	sort.Strings(pairs)
	f.info = strings.Join(pairs, ",")

	log.DefaultLogger.Infof("feature gates: %v", f.enabled)
	return nil
}

// String returns a string containing all enabled feature gates, formatted as "key1=value1,key2=value2,...".
func (f *defaultFeatureGate) String() string {
	return f.info
}

func (f *defaultFeatureGate) Type() string {
	return mapStringBool
}

// Add adds features to the featureGate.
func (f *defaultFeatureGate) Add(features map[Feature]FeatureSpec) error {
	f.lock.Lock()
	defer f.lock.Unlock()

	if f.closed {
		return fmt.Errorf("cannot add a feature gate after adding it to the flag set")
	}

	// Copy existing state
	known := map[Feature]FeatureSpec{}
	for k, v := range f.known.Load().(map[Feature]FeatureSpec) {
		known[k] = v
	}

	for name, spec := range features {
		if existingSpec, found := known[name]; found {
			if reflect.DeepEqual(existingSpec, spec) {
				continue
			}
			return fmt.Errorf("feature gate %q with different spec already exists: %v", name, existingSpec)
		}

		known[name] = spec

		if _, found := f.broadcasters[name]; !found {
			f.broadcasters[name] = &oneTimeBroadcaster{
				notified: false,
				channel:  make(chan struct{}, 1),
			}
		}
	}

	// Persist updated state
	f.known.Store(known)

	return nil
}

// Enabled returns true if the key is enabled.
func (f *defaultFeatureGate) Enabled(key Feature) bool {
	if v, ok := f.enabled.Load().(map[Feature]bool)[key]; ok {
		return v
	}
	if v, ok := f.known.Load().(map[Feature]FeatureSpec)[key]; ok {
		return v.Default
	}
	return false
}

// AddFlag adds a flag for setting global feature gates to the specified FlagSet.
func (f *defaultFeatureGate) AddFlag(fs *pflag.FlagSet) {
	f.lock.Lock()
	// TODO(mtaufen): Shouldn't we just close it on the first Set/SetFromMap instead?
	// Not all components expose a feature gates flag using this AddFlag method, and
	// in the future, all components will completely stop exposing a feature gates flag,
	// in favor of componentconfig.
	f.closed = true
	f.lock.Unlock()

	known := f.KnownFeatures()
	fs.Var(f, flagName, ""+
		"A set of key=value pairs that describe feature gates for alpha/experimental features. "+
		"Options are:\n"+strings.Join(known, "\n"))
}

// KnownFeatures returns a slice of strings describing the FeatureGate's known features.
// Deprecated and GA features are hidden from the list.
func (f *defaultFeatureGate) KnownFeatures() []string {
	var known []string
	for k, v := range f.known.Load().(map[Feature]FeatureSpec) {
		if v.PreRelease == GA {
			continue
		}
		known = append(known, fmt.Sprintf("%s=true|false (%s - default=%t)", k, v.PreRelease, v.Default))
	}
	sort.Strings(known)
	return known
}

// DeepCopy returns a deep copy of the FeatureGate object, such that gates can be
// set on the copy without mutating the original. This is useful for validating
// config against potential feature gate changes before committing those changes.
func (f *defaultFeatureGate) DeepCopy() MutableFeatureGate {
	// Copy existing state.
	known := map[Feature]FeatureSpec{}
	for k, v := range f.known.Load().(map[Feature]FeatureSpec) {
		known[k] = v
	}
	enabled := map[Feature]bool{}
	for k, v := range f.enabled.Load().(map[Feature]bool) {
		enabled[k] = v
	}
	ready := map[Feature]bool{}
	for k, v := range f.ready.Load().(map[Feature]bool) {
		enabled[k] = v
	}
	broadcasters := map[Feature]*oneTimeBroadcaster{}
	for k, v := range f.broadcasters {
		broadcasters[k] = &oneTimeBroadcaster{
			notified: v.notified,
			channel:  v.channel,
		}
	}

	// Store copied state in new atomics.
	knownValue := &atomic.Value{}
	knownValue.Store(known)
	enabledValue := &atomic.Value{}
	enabledValue.Store(enabled)
	readyValue := &atomic.Value{}
	readyValue.Store(ready)

	// Construct a new featureGate around the copied state.
	// Note that specialFeatures is treated as immutable by convention,
	// and we maintain the value of f.closed across the copy.
	return &defaultFeatureGate{
		special:      specialFeatures,
		known:        knownValue,
		enabled:      enabledValue,
		closed:       f.closed,
		ready:        readyValue,
		broadcasters: broadcasters,
	}
}

// UpdateToReady supports updating feature to ready, then broadcasting the ReadMessage to subscribers
// unsupported:
// 1. Rollback the notified of ready to false or Setting with false
// 2. Repeat setting the notified of ready with true
func (f *defaultFeatureGate) updateToReady(key Feature) error {
	f.lock.Lock()
	defer f.lock.Unlock()

	if _, ok := f.known.Load().(map[Feature]FeatureSpec)[key]; !ok {
		return fmt.Errorf("feature %s is unknown", key)
	}

	if !f.Enabled(key) {
		return fmt.Errorf("feature %s is disabled, can not update to ready", key)
	}

	if b, found := f.broadcasters[key]; found {
		if b.notified {
			return fmt.Errorf("repeat setting feature %s to ready", key)
		}

		b.notified = true
		b.once.Do(func() {
			log.DefaultLogger.Infof("feature %s is ready, notify subscriber", key)
			close(b.channel)
		})

		f.doUpdateToReady(key)
	} else {
		return fmt.Errorf("unrecognized feature gate: %s", key)
	}

	return nil
}

func (f *defaultFeatureGate) doUpdateToReady(key Feature) {
	// Copy existing state
	ready := map[Feature]bool{}
	for k, v := range f.ready.Load().(map[Feature]bool) {
		ready[k] = v
	}
	ready[key] = true
	f.ready.Store(ready)
}

// IsReady returns true if the feature is ready
func (f *defaultFeatureGate) IsReady(key Feature) bool {
	if v, ok := f.ready.Load().(map[Feature]bool)[key]; ok {
		return v
	}

	return false
}

// Subscribe returns a channel. if the channel is closed, means the feature is ready
func (f *defaultFeatureGate) Subscribe(key Feature) (chan struct{}, error) {
	f.lock.Lock()
	defer f.lock.Unlock()

	if _, ok := f.known.Load().(map[Feature]FeatureSpec)[key]; !ok {
		return nil, fmt.Errorf("feature %s is unknown", key)
	}

	if broadcaster, found := f.broadcasters[key]; found {
		return broadcaster.channel, nil
	}

	return nil, fmt.Errorf("subscribe fails, make sure %s is inited correctly", key)
}

// AddFeatureSpec adds feature to the featureGate.
func (f *defaultFeatureGate) AddFeatureSpec(key Feature, spec FeatureSpec) error {
	return f.Add(map[Feature]FeatureSpec{key: spec})
}

// call StartInit to trigger init functions of feature
func (f *defaultFeatureGate) StartInit() error {
	w := &sync.WaitGroup{}
	for key, enabled := range f.enabled.Load().(map[Feature]bool) {
		if !enabled {
			continue
		}

		spec, _ := f.known.Load().(map[Feature]FeatureSpec)[key]

		w.Add(1)
		log.DefaultLogger.Infof("feature %s start init", key)
		go func(wg *sync.WaitGroup, k Feature) {
			if spec.InitFunc != nil {
				spec.InitFunc()
			}
			f.updateToReady(k)
			log.DefaultLogger.Infof("feature %s init done", k)
			wg.Done()
		}(w, key)
	}

	w.Wait()
	return nil
}<|MERGE_RESOLUTION|>--- conflicted
+++ resolved
@@ -28,10 +28,6 @@
 
 	"github.com/spf13/pflag"
 	"mosn.io/mosn/pkg/log"
-<<<<<<< HEAD
-	"reflect"
-=======
->>>>>>> d33729a6
 )
 
 type Feature string
