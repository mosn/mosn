/*
 * Licensed to the Apache Software Foundation (ASF) under one or more
 * contributor license agreements.  See the NOTICE file distributed with
 * this work for additional information regarding copyright ownership.
 * The ASF licenses this file to You under the Apache License, Version 2.0
 * (the "License"); you may not use this file except in compliance with
 * the License.  You may obtain a copy of the License at
 *
 *     http://www.apache.org/licenses/LICENSE-2.0
 *
 * Unless required by applicable law or agreed to in writing, software
 * distributed under the License is distributed on an "AS IS" BASIS,
 * WITHOUT WARRANTIES OR CONDITIONS OF ANY KIND, either express or implied.
 * See the License for the specific language governing permissions and
 * limitations under the License.
 */

package proxy

import (
	"container/list"
	"context"
	"sync/atomic"
	"time"

	"mosn.io/mosn/pkg/log"
	"mosn.io/mosn/pkg/protocol"
	"mosn.io/mosn/pkg/trace"
	"mosn.io/mosn/pkg/types"
)

// types.StreamEventListener
// types.StreamReceiveListener
// types.PoolEventListener
type upstreamRequest struct {
	proxy         *proxy
	downStream    *downStream
	protocol      types.ProtocolName
	host          types.Host
	requestSender types.StreamSender
	connPool      types.ConnectionPool

	// ~~~ upstream response buf
	upstreamRespHeaders types.HeaderMap

	//~~~ state
	sendComplete bool
	dataSent     bool
	trailerSent  bool
	setupRetry   bool

	// time at send upstream request
	startTime time.Time

	// list element
	element *list.Element
}

// reset upstream request in proxy context
// 1. downstream cleanup
// 2. on upstream global timeout
// 3. on upstream per req timeout
// 4. on upstream response receive error
// 5. before a retry
func (r *upstreamRequest) resetStream() {
	if r.requestSender != nil {
		r.requestSender.GetStream().RemoveEventListener(r)
		r.requestSender.GetStream().ResetStream(types.StreamLocalReset)
	}
}

// types.StreamEventListener
// Called by stream layer normally
func (r *upstreamRequest) OnResetStream(reason types.StreamResetReason) {
	if r.setupRetry {
		return
	}
	// todo: check if we get a reset on encode request headers. e.g. send failed
	if !atomic.CompareAndSwapUint32(&r.downStream.upstreamReset, 0, 1) {
		return
	}

	r.downStream.resetReason.Store(reason)
	r.downStream.sendNotify()
}

func (r *upstreamRequest) OnDestroyStream() {}

func (r *upstreamRequest) endStream() {
	upstreamResponseDurationNs := time.Now().Sub(r.startTime).Nanoseconds()
	r.host.HostStats().UpstreamRequestDuration.Update(upstreamResponseDurationNs)
	r.host.HostStats().UpstreamRequestDurationTotal.Inc(upstreamResponseDurationNs)
	r.host.ClusterInfo().Stats().UpstreamRequestDuration.Update(upstreamResponseDurationNs)
	r.host.ClusterInfo().Stats().UpstreamRequestDurationTotal.Inc(upstreamResponseDurationNs)

	// todo: record upstream process time in request info
}

// types.StreamReceiveListener
// Method to decode upstream's response message
func (r *upstreamRequest) OnReceive(ctx context.Context, headers types.HeaderMap, data types.IoBuffer, trailers types.HeaderMap) {
	if r.downStream.processDone() || r.setupRetry {
		return
	}
	if !atomic.CompareAndSwapUint32(&r.downStream.upstreamResponseReceived, 0, 1) {
		return
	}

	r.endStream()

	if code, err := protocol.MappingHeaderStatusCode(r.downStream.context, r.protocol, headers); err == nil {
		r.downStream.requestInfo.SetResponseCode(code)
	}

	r.downStream.requestInfo.SetResponseReceivedDuration(time.Now())
	r.downStream.downstreamRespHeaders = headers
	r.downStream.downstreamRespDataBuf = data
	r.downStream.downstreamRespTrailers = trailers

	if log.Proxy.GetLogLevel() >= log.DEBUG {
		log.Proxy.Debugf(r.downStream.context, "[proxy] [upstream] OnReceive headers: %+v, data: %+v, trailers: %+v", headers, data, trailers)
	}

	r.downStream.sendNotify()
}

func (r *upstreamRequest) receiveHeaders(endStream bool) {
	if r.downStream.processDone() || r.setupRetry {
		return
	}

	r.downStream.onUpstreamHeaders(endStream)
}

func (r *upstreamRequest) receiveData(endStream bool) {
	if r.downStream.processDone() || r.setupRetry {
		return
	}

	r.downStream.onUpstreamData(endStream)
}

func (r *upstreamRequest) receiveTrailers() {
	if r.downStream.processDone() || r.setupRetry {
		return
	}

	r.downStream.onUpstreamTrailers()

}

func (r *upstreamRequest) OnDecodeError(context context.Context, err error, headers types.HeaderMap) {
	log.Proxy.Errorf(r.downStream.context, "[proxy] [upstream] OnDecodeError error: %+v", err)

	r.OnResetStream(types.StreamLocalReset)
}

// ~~~ send request wrapper
func (r *upstreamRequest) appendHeaders(endStream bool) {
	if r.downStream.processDone() {
		return
	}
	if log.Proxy.GetLogLevel() >= log.DEBUG {
		log.Proxy.Debugf(r.downStream.context, "[proxy] [upstream] append headers: %+v", r.downStream.downstreamReqHeaders)
	}
	r.sendComplete = endStream

	var (
		streamSender types.StreamSender
		failReason   types.PoolFailureReason
	)

	if r.downStream.oneway {
		_, streamSender, failReason = r.connPool.NewStream(r.downStream.context, nil)
	} else {
		_, streamSender, failReason = r.connPool.NewStream(r.downStream.context, r)
	}

	if failReason != "" {
		r.OnFailure(failReason)
		return
	}

	r.OnReady(streamSender)
<<<<<<< HEAD
}

func (r *upstreamRequest) convertHeader(headers types.HeaderMap) types.HeaderMap {
	if r.downStream.noConvert {
		return headers
	}

	dp, up := r.downStream.convertProtocol()

	// need protocol convert
	if dp != up {
		if convHeader, err := protocol.ConvertHeader(r.downStream.context, dp, up, headers); err == nil {
			return convHeader
		} else {
			log.Proxy.Warnf(r.downStream.context, "[proxy] [upstream] convert header from %s to %s failed, %s", dp, up, err.Error())
		}
	}
	return headers
=======
>>>>>>> 5459e7b0
}

func (r *upstreamRequest) appendData(endStream bool) {
	if r.downStream.processDone() {
		return
	}
	if log.Proxy.GetLogLevel() >= log.DEBUG {
		log.Proxy.Debugf(r.downStream.context, "[proxy] [upstream] append data:% +v", r.downStream.downstreamReqDataBuf)
	}

	data := r.downStream.downstreamReqDataBuf
	r.sendComplete = endStream
	r.dataSent = true
	r.requestSender.AppendData(r.downStream.context, data, endStream)
}

func (r *upstreamRequest) appendTrailers() {
	if r.downStream.processDone() {
		return
	}
	if log.Proxy.GetLogLevel() >= log.DEBUG {
		log.Proxy.Debugf(r.downStream.context, "[proxy] [upstream] append trailers:%+v", r.downStream.downstreamReqTrailers)
	}
	trailers := r.downStream.downstreamReqTrailers
	r.sendComplete = true
	r.trailerSent = true
	r.requestSender.AppendTrailers(r.downStream.context, trailers)
}

// types.PoolEventListener
func (r *upstreamRequest) OnFailure(reason types.PoolFailureReason) {
	var resetReason types.StreamResetReason

	log.Proxy.Errorf(r.downStream.context, "[proxy] [upstream] OnFailure host:%s, reason:%v", r.host.AddressString(), reason)

	switch reason {
	case types.Overflow:
		resetReason = types.StreamOverflow
	case types.ConnectionFailure:
		resetReason = types.StreamConnectionFailed
	}

	r.OnResetStream(resetReason)
}

func (r *upstreamRequest) OnReady(sender types.StreamSender) {
	// debug message for upstream
	if log.Proxy.GetLogLevel() >= log.DEBUG {
		log.Proxy.Debugf(r.downStream.context, "[proxy] [upstream] connPool ready, proxyId = %v, host = %s", r.downStream.ID, r.host.AddressString())
	}

	r.requestSender = sender
	r.requestSender.GetStream().AddEventListener(r)
	// start a upstream send
	r.startTime = time.Now()

	if trace.IsEnabled() {
		span := trace.SpanFromContext(r.downStream.context)
		if span != nil {
			span.InjectContext(r.downStream.downstreamReqHeaders, r.downStream.requestInfo)
		}
	}

	endStream := r.sendComplete && !r.dataSent && !r.trailerSent
	r.requestSender.AppendHeaders(r.downStream.context, r.downStream.downstreamReqHeaders, endStream)

	// todo: check if we get a reset on send headers
}<|MERGE_RESOLUTION|>--- conflicted
+++ resolved
@@ -182,27 +182,6 @@
 	}
 
 	r.OnReady(streamSender)
-<<<<<<< HEAD
-}
-
-func (r *upstreamRequest) convertHeader(headers types.HeaderMap) types.HeaderMap {
-	if r.downStream.noConvert {
-		return headers
-	}
-
-	dp, up := r.downStream.convertProtocol()
-
-	// need protocol convert
-	if dp != up {
-		if convHeader, err := protocol.ConvertHeader(r.downStream.context, dp, up, headers); err == nil {
-			return convHeader
-		} else {
-			log.Proxy.Warnf(r.downStream.context, "[proxy] [upstream] convert header from %s to %s failed, %s", dp, up, err.Error())
-		}
-	}
-	return headers
-=======
->>>>>>> 5459e7b0
 }
 
 func (r *upstreamRequest) appendData(endStream bool) {
