/*
 * Licensed to the Apache Software Foundation (ASF) under one or more
 * contributor license agreements.  See the NOTICE file distributed with
 * this work for additional information regarding copyright ownership.
 * The ASF licenses this file to You under the Apache License, Version 2.0
 * (the "License"); you may not use this file except in compliance with
 * the License.  You may obtain a copy of the License at
 *
 *     http://www.apache.org/licenses/LICENSE-2.0
 *
 * Unless required by applicable law or agreed to in writing, software
 * distributed under the License is distributed on an "AS IS" BASIS,
 * WITHOUT WARRANTIES OR CONDITIONS OF ANY KIND, either express or implied.
 * See the License for the specific language governing permissions and
 * limitations under the License.
 */

package proxy

import (
	"container/list"
	"context"
	"runtime"
	"sync"

	"github.com/alipay/sofa-mosn/pkg/api/v2"
	"github.com/alipay/sofa-mosn/pkg/config"
	"github.com/alipay/sofa-mosn/pkg/log"
	"github.com/alipay/sofa-mosn/pkg/mtls"
	"github.com/alipay/sofa-mosn/pkg/protocol"
	"github.com/alipay/sofa-mosn/pkg/router"
	"github.com/alipay/sofa-mosn/pkg/stream"
	mosnsync "github.com/alipay/sofa-mosn/pkg/sync"
	"github.com/alipay/sofa-mosn/pkg/types"
	"github.com/json-iterator/go"
	"github.com/rcrowley/go-metrics"
)

var json = jsoniter.ConfigCompatibleWithStandardLibrary

var (
	globalStats *Stats

	currProxyID uint32

	pool mosnsync.WorkerPool
)

func init() {
	// register init function with interest of P number
	config.RegisterConfigParsedListener(config.ParseCallbackKeyProcessor, initWorkerPool)
}

<<<<<<< HEAD
func initWorkePpool(data interface{}, endParsing bool) error {
	initGlobalStats()

	// default shardsNum is equal to the cpu num
	shardsNum := runtime.NumCPU()
	// use 32768 as chan buffer length
	poolSize := shardsNum * 4096
=======
func initWorkerPool(data interface{}, endParsing bool) error {
	poolSize := runtime.NumCPU() * 1024
>>>>>>> 967a84c9

	// set poolSize equal to processor if it was specified
	if pNum, ok := data.(int); ok && pNum > 0 {
		poolSize = pNum * 1024
	}

	pool = mosnsync.NewWorkerPool(poolSize)

	return nil
}

func initGlobalStats(){
	globalStats = newProxyStats(types.GlobalProxyName)
}

// types.ReadFilter
// types.ServerStreamConnectionEventListener
type proxy struct {
	config             *v2.Proxy
	clusterManager     types.ClusterManager
	readCallbacks      types.ReadFilterCallbacks
	upstreamConnection types.ClientConnection
	downstreamListener types.ConnectionEventListener
	clusterName        string
	routersWrapper     types.RouterWrapper // wrapper used to point to the routers instance
	serverStreamConn   types.ServerStreamConnection
	context            context.Context
	activeSteams       *list.List // downstream requests
	asMux              sync.RWMutex
	stats              *Stats
	listenerStats      *Stats
	accessLogs         []types.AccessLog
}

// NewProxy create proxy instance for given v2.Proxy config
func NewProxy(ctx context.Context, config *v2.Proxy, clusterManager types.ClusterManager) Proxy {
	proxy := &proxy{
		config:         config,
		clusterManager: clusterManager,
		activeSteams:   list.New(),
		stats:          globalStats,
		context:        ctx,
		accessLogs:     ctx.Value(types.ContextKeyAccessLogs).([]types.AccessLog),
	}

	extJSON, err := json.Marshal(proxy.config.ExtendConfig)
	if err == nil {
		log.DefaultLogger.Tracef("proxy extend config = %v", proxy.config.ExtendConfig)
		var xProxyExtendConfig v2.XProxyExtendConfig
		json.Unmarshal([]byte(extJSON), &xProxyExtendConfig)
		proxy.context = context.WithValue(proxy.context, types.ContextSubProtocol, xProxyExtendConfig.SubProtocol)
		log.DefaultLogger.Tracef("proxy extend config subprotocol = %v", xProxyExtendConfig.SubProtocol)
	} else {
		log.DefaultLogger.Errorf("get proxy extend config fail = %v", err)
	}

	listenerName := ctx.Value(types.ContextKeyListenerName).(string)
	proxy.listenerStats = newListenerStats(listenerName)

	if routersWrapper := router.GetRoutersMangerInstance().GetRouterWrapperByName(proxy.config.RouterConfigName); routersWrapper != nil {
		proxy.routersWrapper = routersWrapper
	} else {
		log.DefaultLogger.Errorf("RouterConfigName:%s doesn't exit", proxy.config.RouterConfigName)
	}

	proxy.downstreamListener = &downstreamCallbacks{
		proxy: proxy,
	}

	return proxy
}

func (p *proxy) OnData(buf types.IoBuffer) types.FilterStatus {
	if p.serverStreamConn == nil {
		var prot string
		if conn, ok := p.readCallbacks.Connection().RawConn().(*mtls.TLSConn); ok {
			prot = conn.ConnectionState().NegotiatedProtocol
		}
		protocol, err := stream.SelectStreamFactoryProtocol(prot, buf.Bytes())
		if err == stream.EAGAIN {
			return types.Stop
		} else if err == stream.FAILED {
			var size int
			if buf.Len() > 10 {
				size = 10
			} else {
				size = buf.Len()
			}
			log.DefaultLogger.Errorf("Protocol Auto error magic :%v", buf.Bytes()[:size])
			p.readCallbacks.Connection().Close(types.NoFlush, types.OnReadErrClose)
			return types.Stop
		}
		log.DefaultLogger.Debugf("Protoctol Auto: %v", protocol)
		p.serverStreamConn = stream.CreateServerStreamConnection(p.context, protocol, p.readCallbacks.Connection(), p)
	}
	p.serverStreamConn.Dispatch(buf)

	return types.Stop
}

//rpc realize upstream on event
func (p *proxy) onDownstreamEvent(event types.ConnectionEvent) {
	if event.IsClose() {
		p.stats.DownstreamConnectionDestroy.Inc(1)
		p.stats.DownstreamConnectionActive.Dec(1)
		p.listenerStats.DownstreamConnectionDestroy.Inc(1)
		p.listenerStats.DownstreamConnectionActive.Dec(1)
		var urEleNext *list.Element

		p.asMux.RLock()
		defer p.asMux.RUnlock()

		for urEle := p.activeSteams.Front(); urEle != nil; urEle = urEleNext {
			urEleNext = urEle.Next()

			ds := urEle.Value.(*downStream)
			ds.OnResetStream(types.StreamConnectionTermination)
		}
	}
}

func (p *proxy) ReadDisableUpstream(disable bool) {
	// TODO
}

func (p *proxy) ReadDisableDownstream(disable bool) {
	// TODO
}

func (p *proxy) InitializeReadFilterCallbacks(cb types.ReadFilterCallbacks) {
	p.readCallbacks = cb

	// bytes total adds all connections data together, but buffered data not
	cb.Connection().SetStats(&types.ConnectionStats{
		ReadTotal:     p.stats.DownstreamBytesReadTotal,
		ReadBuffered:  metrics.NewGauge(),
		WriteTotal:    p.stats.DownstreamBytesWriteTotal,
		WriteBuffered: metrics.NewGauge(),
	})

	p.stats.DownstreamConnectionTotal.Inc(1)
	p.stats.DownstreamConnectionActive.Inc(1)
	p.listenerStats.DownstreamConnectionTotal.Inc(1)
	p.listenerStats.DownstreamConnectionActive.Inc(1)

	p.readCallbacks.Connection().AddConnectionEventListener(p.downstreamListener)
	if p.config.DownstreamProtocol != string(protocol.Auto) {
		p.serverStreamConn = stream.CreateServerStreamConnection(p.context, types.Protocol(p.config.DownstreamProtocol), p.readCallbacks.Connection(), p)
	}
}

func (p *proxy) OnGoAway() {}

func (p *proxy) NewStreamDetect(ctx context.Context, responseSender types.StreamSender, spanBuilder types.SpanBuilder) types.StreamReceiveListener {
	stream := newActiveStream(ctx, p, responseSender, spanBuilder)

	if ff := p.context.Value(types.ContextKeyStreamFilterChainFactories); ff != nil {
		ffs := ff.([]types.StreamFilterChainFactory)
		log.DefaultLogger.Debugf("there is %d stream filters in config", len(ffs))

		for _, f := range ffs {
			f.CreateFilterChain(p.context, stream)
		}
	}

	p.asMux.Lock()
	stream.element = p.activeSteams.PushBack(stream)
	p.asMux.Unlock()

	return stream
}

func (p *proxy) OnNewConnection() types.FilterStatus {
	return types.Continue
}

func (p *proxy) streamResetReasonToResponseFlag(reason types.StreamResetReason) types.ResponseFlag {
	switch reason {
	case types.StreamConnectionFailed:
		return types.UpstreamConnectionFailure
	case types.StreamConnectionTermination:
		return types.UpstreamConnectionTermination
	case types.StreamLocalReset:
		return types.UpstreamLocalReset
	case types.StreamOverflow:
		return types.UpstreamOverflow
	case types.StreamRemoteReset:
		return types.UpstreamRemoteReset
	}

	return 0
}

func (p *proxy) deleteActiveStream(s *downStream) {
	if s.element != nil {
		p.asMux.Lock()
		p.activeSteams.Remove(s.element)
		p.asMux.Unlock()
	}
}

// ConnectionEventListener
type downstreamCallbacks struct {
	proxy *proxy
}

func (dc *downstreamCallbacks) OnEvent(event types.ConnectionEvent) {
	dc.proxy.onDownstreamEvent(event)
}<|MERGE_RESOLUTION|>--- conflicted
+++ resolved
@@ -47,22 +47,16 @@
 )
 
 func init() {
+	globalStats = newProxyStats(types.GlobalProxyName)
+
 	// register init function with interest of P number
 	config.RegisterConfigParsedListener(config.ParseCallbackKeyProcessor, initWorkerPool)
 }
 
-<<<<<<< HEAD
-func initWorkePpool(data interface{}, endParsing bool) error {
+func initWorkerPool(data interface{}, endParsing bool) error {
 	initGlobalStats()
 
-	// default shardsNum is equal to the cpu num
-	shardsNum := runtime.NumCPU()
-	// use 32768 as chan buffer length
-	poolSize := shardsNum * 4096
-=======
-func initWorkerPool(data interface{}, endParsing bool) error {
 	poolSize := runtime.NumCPU() * 1024
->>>>>>> 967a84c9
 
 	// set poolSize equal to processor if it was specified
 	if pNum, ok := data.(int); ok && pNum > 0 {
@@ -77,6 +71,7 @@
 func initGlobalStats(){
 	globalStats = newProxyStats(types.GlobalProxyName)
 }
+
 
 // types.ReadFilter
 // types.ServerStreamConnectionEventListener
