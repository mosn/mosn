--- conflicted
+++ resolved
@@ -33,13 +33,8 @@
 	upstreamProtocol types.ProtocolName
 }
 
-<<<<<<< HEAD
-func newRetryState(retryPolicy types.RetryPolicy,
-	requestHeaders types.HeaderMap, cluster types.ClusterInfo, proto types.ProtocolName) *retryState {
-=======
 func newRetryState(retryPolicy api.RetryPolicy,
 	requestHeaders api.HeaderMap, cluster types.ClusterInfo, proto api.Protocol) *retryState {
->>>>>>> d8463502
 	rs := &retryState{
 		retryPolicy:      retryPolicy,
 		requestHeaders:   requestHeaders,
