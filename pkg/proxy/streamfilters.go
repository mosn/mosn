/*
 * Licensed to the Apache Software Foundation (ASF) under one or more
 * contributor license agreements.  See the NOTICE file distributed with
 * this work for additional information regarding copyright ownership.
 * The ASF licenses this file to You under the Apache License, Version 2.0
 * (the "License"); you may not use this file except in compliance with
 * the License.  You may obtain a copy of the License at
 *
 *     http://www.apache.org/licenses/LICENSE-2.0
 *
 * Unless required by applicable law or agreed to in writing, software
 * distributed under the License is distributed on an "AS IS" BASIS,
 * WITHOUT WARRANTIES OR CONDITIONS OF ANY KIND, either express or implied.
 * See the License for the specific language governing permissions and
 * limitations under the License.
 */

package proxy

import (
	"context"
	"sync/atomic"

	"mosn.io/api"
	"mosn.io/mosn/pkg/filter"
	"mosn.io/mosn/pkg/types"
	"mosn.io/pkg/buffer"
)

type proxyStreamFilterManager struct {
	downStream                *downStream
	receiverFiltersAgainPhase types.Phase

	filter.DefaultStreamFilterManagerImpl
}

func (manager *proxyStreamFilterManager) AddStreamSenderFilter(filter api.StreamSenderFilter) {
	sf := newActiveStreamSenderFilter(manager.downStream, filter)
	manager.DefaultStreamFilterManagerImpl.AddStreamSenderFilter(sf)
}

func (manager *proxyStreamFilterManager) AddStreamReceiverFilter(filter api.StreamReceiverFilter, p api.FilterPhase) {
	var phase types.Phase
	switch p {
	case api.BeforeRoute:
		phase = types.DownFilter
	case api.AfterRoute:
		phase = types.DownFilterAfterRoute
	case api.AfterChooseHost:
		phase = types.DownFilterAfterChooseHost
	default:
		phase = types.DownFilterAfterRoute
	}
	sf := newActiveStreamReceiverFilter(manager.downStream, filter, phase)
	manager.DefaultStreamFilterManagerImpl.AddStreamReceiverFilter(sf, api.FilterPhase(phase))
}

func (manager *proxyStreamFilterManager) AddStreamAccessLog(accessLog api.AccessLog) {
	if manager.downStream.proxy != nil {
		manager.DefaultStreamFilterManagerImpl.AddStreamAccessLog(accessLog)
	}
}

func (manager *proxyStreamFilterManager) RunReceiverFilter(ctx context.Context, p api.FilterPhase,
	headers types.HeaderMap, data types.IoBuffer, trailers types.HeaderMap,
	statusHandler filter.StreamFilterStatusHandler) api.StreamFilterStatus {

	return manager.DefaultStreamFilterManagerImpl.RunReceiverFilter(ctx, p, headers, data, trailers,
		func(status api.StreamFilterStatus) filter.StreamFilterChainStatus {
			switch status {
			case api.StreamFilterStop:
				return filter.StreamFilterChainReset
			case api.StreamFiltertermination:
				manager.downStream.cleanStream()
				return filter.StreamFilterChainReset
			case api.StreamFilterReMatchRoute:
				// Retry only at the DownFilterAfterRoute phase
				if types.Phase(p) == types.DownFilterAfterRoute {
					// FiltersIndex is not increased until no retry is required
					manager.receiverFiltersAgainPhase = types.MatchRoute
					return filter.StreamFilterChainStop
				}
			case api.StreamFilterReChooseHost:
				// Retry only at the DownFilterAfterChooseHost phase
				if types.Phase(p) == types.DownFilterAfterChooseHost {
					// FiltersIndex is not increased until no retry is required
					manager.receiverFiltersAgainPhase = types.ChooseHost
					return filter.StreamFilterChainStop
				}
			}
			return filter.StreamFilterChainContinue
		})
}

func (manager *proxyStreamFilterManager) RunSenderFilter(ctx context.Context, phase api.FilterPhase,
	headers types.HeaderMap, data types.IoBuffer, trailers types.HeaderMap,
	statusHandler filter.StreamFilterStatusHandler) api.StreamFilterStatus {

	return manager.DefaultStreamFilterManagerImpl.RunSenderFilter(ctx, phase, headers, data, trailers,
		func(status api.StreamFilterStatus) filter.StreamFilterChainStatus {
			switch status {
			case api.StreamFilterStop:
				return filter.StreamFilterChainReset
			case api.StreamFiltertermination:
				manager.downStream.cleanStream()
				return filter.StreamFilterChainReset
			default:
				return filter.StreamFilterChainContinue
			}
		})
}

type activeStreamFilter struct {
	activeStream *downStream
}

func (f *activeStreamFilter) Connection() api.Connection {
	return f.activeStream.proxy.readCallbacks.Connection()
}

func (f *activeStreamFilter) Route() types.Route {
	return f.activeStream.route
}

func (f *activeStreamFilter) RequestInfo() types.RequestInfo {
	return f.activeStream.requestInfo
}

// types.StreamReceiverFilter
// types.StreamReceiverFilterHandler
type activeStreamReceiverFilter struct {
	p types.Phase
	activeStreamFilter
<<<<<<< HEAD
	api.StreamReceiverFilter
=======
	filter api.StreamReceiverFilter
	id     uint32
>>>>>>> eeae3e35
}

func newActiveStreamReceiverFilter(activeStream *downStream,
	filter api.StreamReceiverFilter, p types.Phase) *activeStreamReceiverFilter {
	f := &activeStreamReceiverFilter{
		activeStreamFilter: activeStreamFilter{
			activeStream: activeStream,
		},
<<<<<<< HEAD
		StreamReceiverFilter: filter,
		p:                    p,
=======
		filter: filter,
		p:      p,
		id:     activeStream.ID,
>>>>>>> eeae3e35
	}
	filter.SetReceiveFilterHandler(f)

	return f
}

func (f *activeStreamReceiverFilter) CheckPhase(phase api.FilterPhase) bool {
	return api.FilterPhase(f.p) == phase
}

func (f *activeStreamReceiverFilter) AppendHeaders(headers types.HeaderMap, endStream bool) {
	f.activeStream.downstreamRespHeaders = headers
	f.activeStream.noConvert = true
	f.activeStream.appendHeaders(endStream)
}

func (f *activeStreamReceiverFilter) AppendData(buf types.IoBuffer, endStream bool) {
	f.activeStream.downstreamRespDataBuf = buf
	f.activeStream.noConvert = true
	f.activeStream.appendData(endStream)
}

func (f *activeStreamReceiverFilter) AppendTrailers(trailers types.HeaderMap) {
	f.activeStream.downstreamRespTrailers = trailers
	f.activeStream.noConvert = true
	f.activeStream.appendTrailers()
}

func (f *activeStreamReceiverFilter) SendHijackReply(code int, headers types.HeaderMap) {
	f.activeStream.sendHijackReply(code, headers)
}

func (f *activeStreamReceiverFilter) SendHijackReplyWithBody(code int, headers types.HeaderMap, body string) {
	f.activeStream.sendHijackReplyWithBody(code, headers, body)
}

func (f *activeStreamReceiverFilter) SendDirectResponse(headers types.HeaderMap, buf types.IoBuffer, trailers types.HeaderMap) {
	atomic.StoreUint32(&f.activeStream.reuseBuffer, 0)
	f.activeStream.noConvert = true
	f.activeStream.downstreamRespHeaders = headers
	f.activeStream.downstreamRespDataBuf = buf
	f.activeStream.downstreamRespTrailers = trailers
	f.activeStream.directResponse = true
}

func (f *activeStreamReceiverFilter) TerminateStream(code int) bool {
	s := f.activeStream
	atomic.StoreUint32(&s.reuseBuffer, 0)

	if s.downstreamRespHeaders != nil {
		return false
	}
	if atomic.LoadUint32(&s.downstreamCleaned) == 1 {
		return false
	}
	if f.id != s.ID {
		return false
	}
	if !atomic.CompareAndSwapUint32(&s.upstreamResponseReceived, 0, 1) {
		return false
	}
	// stop timeout timer
	if s.responseTimer != nil {
		s.responseTimer.Stop()
	}
	if s.perRetryTimer != nil {
		s.perRetryTimer.Stop()
	}
	// send hijacks response, request finished
	s.sendHijackReply(code, f.activeStream.downstreamReqHeaders)
	s.sendNotify() // wake up proxy workflow
	return true
}

func (f *activeStreamReceiverFilter) SetConvert(on bool) {
	f.activeStream.noConvert = !on
}

// GetFilterCurrentPhase get current phase for filter
func (f *activeStreamReceiverFilter) GetFilterCurrentPhase() api.FilterPhase {
	// default AfterRoute
	p := api.AfterRoute

	switch f.activeStream.phase {
	case types.DownFilter:
		p = api.BeforeRoute
	case types.DownFilterAfterRoute:
		p = api.AfterRoute
	case types.DownFilterAfterChooseHost:
		p = api.AfterChooseHost
	}

	return p
}

// TODO: remove all of the following when proxy changed to single request @lieyuan
func (f *activeStreamReceiverFilter) GetRequestHeaders() types.HeaderMap {
	return f.activeStream.downstreamReqHeaders
}
func (f *activeStreamReceiverFilter) SetRequestHeaders(headers types.HeaderMap) {
	f.activeStream.downstreamReqHeaders = headers
}
func (f *activeStreamReceiverFilter) GetRequestData() types.IoBuffer {
	return f.activeStream.downstreamReqDataBuf
}

func (f *activeStreamReceiverFilter) SetRequestData(data types.IoBuffer) {
	// data is the original data. do nothing
	if f.activeStream.downstreamReqDataBuf == data {
		return
	}
	if f.activeStream.downstreamReqDataBuf == nil {
		f.activeStream.downstreamReqDataBuf = buffer.NewIoBuffer(0)
	}
	f.activeStream.downstreamReqDataBuf.Reset()
	f.activeStream.downstreamReqDataBuf.ReadFrom(data)
}

func (f *activeStreamReceiverFilter) GetRequestTrailers() types.HeaderMap {
	return f.activeStream.downstreamReqTrailers
}

func (f *activeStreamReceiverFilter) SetRequestTrailers(trailers types.HeaderMap) {
	f.activeStream.downstreamReqTrailers = trailers
}

// types.StreamSenderFilterHandler
type activeStreamSenderFilter struct {
	activeStreamFilter

	api.StreamSenderFilter
}

func newActiveStreamSenderFilter(activeStream *downStream,
	filter api.StreamSenderFilter) *activeStreamSenderFilter {
	f := &activeStreamSenderFilter{
		activeStreamFilter: activeStreamFilter{
			activeStream: activeStream,
		},
		StreamSenderFilter: filter,
	}

	filter.SetSenderFilterHandler(f)

	return f
}

func (f *activeStreamSenderFilter) CheckPhase(phase api.FilterPhase) bool {
	return true
}

func (f *activeStreamSenderFilter) GetResponseHeaders() types.HeaderMap {
	return f.activeStream.downstreamRespHeaders
}

func (f *activeStreamSenderFilter) SetResponseHeaders(headers types.HeaderMap) {
	f.activeStream.downstreamRespHeaders = headers
}

func (f *activeStreamSenderFilter) GetResponseData() types.IoBuffer {
	return f.activeStream.downstreamRespDataBuf
}

func (f *activeStreamSenderFilter) SetResponseData(data types.IoBuffer) {
	// data is the original data. do nothing
	if f.activeStream.downstreamRespDataBuf == data {
		return
	}
	if f.activeStream.downstreamRespDataBuf == nil {
		f.activeStream.downstreamRespDataBuf = buffer.NewIoBuffer(0)
	}
	f.activeStream.downstreamRespDataBuf.Reset()
	f.activeStream.downstreamRespDataBuf.ReadFrom(data)
}

func (f *activeStreamSenderFilter) GetResponseTrailers() types.HeaderMap {
	return f.activeStream.downstreamRespTrailers
}

func (f *activeStreamSenderFilter) SetResponseTrailers(trailers types.HeaderMap) {
	f.activeStream.downstreamRespTrailers = trailers
}<|MERGE_RESOLUTION|>--- conflicted
+++ resolved
@@ -131,12 +131,8 @@
 type activeStreamReceiverFilter struct {
 	p types.Phase
 	activeStreamFilter
-<<<<<<< HEAD
 	api.StreamReceiverFilter
-=======
-	filter api.StreamReceiverFilter
-	id     uint32
->>>>>>> eeae3e35
+	id uint32
 }
 
 func newActiveStreamReceiverFilter(activeStream *downStream,
@@ -145,14 +141,9 @@
 		activeStreamFilter: activeStreamFilter{
 			activeStream: activeStream,
 		},
-<<<<<<< HEAD
 		StreamReceiverFilter: filter,
 		p:                    p,
-=======
-		filter: filter,
-		p:      p,
-		id:     activeStream.ID,
->>>>>>> eeae3e35
+		id:                   activeStream.ID,
 	}
 	filter.SetReceiveFilterHandler(f)
 
