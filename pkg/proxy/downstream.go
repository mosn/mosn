/*
 * Licensed to the Apache Software Foundation (ASF) under one or more
 * contributor license agreements.  See the NOTICE file distributed with
 * this work for additional information regarding copyright ownership.
 * The ASF licenses this file to You under the Apache License, Version 2.0
 * (the "License"); you may not use this file except in compliance with
 * the License.  You may obtain a copy of the License at
 *
 *     http://www.apache.org/licenses/LICENSE-2.0
 *
 * Unless required by applicable law or agreed to in writing, software
 * distributed under the License is distributed on an "AS IS" BASIS,
 * WITHOUT WARRANTIES OR CONDITIONS OF ANY KIND, either express or implied.
 * See the License for the specific language governing permissions and
 * limitations under the License.
 */

package proxy

import (
	"container/list"
	"fmt"
	"net"
	"reflect"
	"strconv"
	"sync"
	"sync/atomic"
	"time"

	"github.com/alipay/sofa-mosn/pkg/log"
	"github.com/alipay/sofa-mosn/pkg/network"
	"github.com/alipay/sofa-mosn/pkg/types"

	"runtime/debug"
)

// types.StreamEventListener
// types.StreamReceiver
// types.FilterChainFactoryCallbacks
// Downstream stream, as a controller to handle downstream and upstream proxy flow
type downStream struct {
	streamID string
	proxy    *proxy
	route    types.Route
	cluster  types.ClusterInfo
	element  *list.Element

	// flow control
	bufferLimit        uint32
	highWatermarkCount int

	// ~~~ control args
	timeout    *Timeout
	retryState *retryState

	requestInfo     types.RequestInfo
	responseSender  types.StreamSender
	upstreamRequest *upstreamRequest
	perRetryTimer   *timer
	responseTimer   *timer

	// ~~~ downstream request buf
	downstreamReqHeaders  map[string]string
	downstreamReqDataBuf  types.IoBuffer
	downstreamReqTrailers map[string]string

	// ~~~ downstream response buf
	downstreamRespHeaders  interface{}
	downstreamRespDataBuf  types.IoBuffer
	downstreamRespTrailers map[string]string

	// ~~~ state
	// starts to send back downstream response, set on upstream response detected
	downstreamResponseStarted bool
	// downstream request received done
	downstreamRecvDone bool
	// upstream req sent
	upstreamRequestSent bool
	// 1. at the end of upstream response 2. by a upstream reset due to exceptions, such as no healthy upstream, connection close, etc.
	upstreamProcessDone      bool
	senderFiltersStreaming   bool
	receiverFiltersStreaming bool

	filterStage int

	downstreamReset   uint32
	downstreamCleaned uint32
	upstreamReset     uint32

	// ~~~ filters
	senderFilters   []*activeStreamSenderFilter
	receiverFilters []*activeStreamReceiverFilter

	// mux for downstream-upstream flow
	mux sync.Mutex

	logger log.Logger
}

func newActiveStream(streamID string, proxy *proxy, responseSender types.StreamSender) *downStream {
	stream := &downStream{}

	stream.streamID = streamID
	stream.proxy = proxy
	stream.requestInfo = network.NewRequestInfo()
	stream.responseSender = responseSender
	stream.responseSender.GetStream().AddEventListener(stream)

	stream.logger = log.ByContext(proxy.context)

	proxy.stats.DownstreamRequestTotal().Inc(1)
	proxy.stats.DownstreamRequestActive().Inc(1)
	proxy.listenerStats.DownstreamRequestTotal().Inc(1)
	proxy.listenerStats.DownstreamRequestActive().Inc(1)

	// start event process
	stream.startEventProcess()
	return stream
}

// case 1: downstream's lifecycle ends normally
// case 2: downstream got reset. See downStream.resetStream for more detail
func (s *downStream) endStream() {
	var isReset bool
	if s.responseSender != nil {
		if !s.downstreamRecvDone || !s.upstreamProcessDone {
			// if downstream req received not done, or local proxy process not done by handle upstream response,
			// just mark it as done and reset stream as a failed case
			s.upstreamProcessDone = true

			// reset downstream will trigger a clean up, see OnResetStream
			s.responseSender.GetStream().ResetStream(types.StreamLocalReset)
			isReset = true
		}
	}

	if !isReset {
		s.cleanStream()
	}

	// note: if proxy logic resets the stream, there maybe some underlying data in the conn.
	// we ignore this for now, fix as a todo
}

// Clean up on the very end of the stream: end stream or reset stream
// Resources to clean up / reset:
// 	+ upstream request
// 	+ all timers
// 	+ all filters
//  + remove stream in proxy context
func (s *downStream) cleanStream() {
	if !atomic.CompareAndSwapUint32(&s.downstreamCleaned, 0, 1) {
		return
	}

	// reset corresponding upstream stream
	if s.upstreamRequest != nil {
		s.upstreamRequest.resetStream()
	}

	// clean up timers
	s.cleanUp()

	// tell filters it's time to destroy
	for _, ef := range s.senderFilters {
		ef.filter.OnDestroy()
	}

	for _, ef := range s.receiverFilters {
		ef.filter.OnDestroy()
	}

	// countdown metrics
	s.proxy.stats.DownstreamRequestActive().Dec(1)
	s.proxy.listenerStats.DownstreamRequestActive().Dec(1)

	// access log
	if s.proxy != nil && s.proxy.accessLogs != nil {
		var downstreamRespHeadersMap map[string]string

		if v, ok := s.downstreamRespHeaders.(map[string]string); ok {
			downstreamRespHeadersMap = v
		}

		for _, al := range s.proxy.accessLogs {
			al.Log(s.downstreamReqHeaders, downstreamRespHeadersMap, s.requestInfo)
		}
	}

	// stop event process
	s.stopEventProcess()

	// delete stream
	s.proxy.deleteActiveStream(s)
}

// note: added before countdown metrics
func (s *downStream) shouldDeleteStream() bool {
	return s.upstreamRequest != nil &&
		(atomic.LoadUint32(&s.downstreamReset) == 1 || s.upstreamRequest.sendComplete) &&
		s.upstreamProcessDone
}

// types.StreamEventListener
// Called by stream layer normally
func (s *downStream) OnResetStream(reason types.StreamResetReason) {
	// set downstreamReset flag before real reset logic
	if !atomic.CompareAndSwapUint32(&s.downstreamReset, 0, 1) {
		return
	}

	workerPool.Offer(&resetEvent{
		streamEvent: streamEvent{
			direction: Downstream,
			streamID:  s.streamID,
			stream:    s,
		},
		reason: reason,
	})
}

func (s *downStream) ResetStream(reason types.StreamResetReason) {
	s.proxy.stats.DownstreamRequestReset().Inc(1)
	s.proxy.listenerStats.DownstreamRequestReset().Inc(1)
	s.cleanStream()
}

// types.StreamReceiver
func (s *downStream) OnReceiveHeaders(headers map[string]string, endStream bool) {
	workerPool.Offer(&receiveHeadersEvent{
		streamEvent: streamEvent{
			direction: Downstream,
			streamID:  s.streamID,
			stream:    s,
		},
		headers:   headers,
		endStream: endStream,
	})
}

func (s *downStream) ReceiveHeaders(headers map[string]string, endStream bool) {
	s.downstreamRecvDone = endStream
	s.downstreamReqHeaders = headers

	s.doReceiveHeaders(nil, headers, endStream)
}

func (s *downStream) doReceiveHeaders(filter *activeStreamReceiverFilter, headers map[string]string, endStream bool) {
	if s.runReceiveHeadersFilters(filter, headers, endStream) {
		return
	}

	//Get some route by service name
	log.DefaultLogger.Tracef("before active stream route")
	route := s.proxy.routers.Route(headers, 1)

	if route == nil || route.RouteRule() == nil {
		// no route
		log.DefaultLogger.Warnf("no route to init upstream,headers = %v", headers)
		s.requestInfo.SetResponseFlag(types.NoRouteFound)

		s.sendHijackReply(types.RouterUnavailableCode, headers)

		return
	}
<<<<<<< HEAD
	log.DefaultLogger.Tracef("get route : %v,clusterName=%v", route, route.RouteRule().ClusterName())
=======

	// as ClusterName has random factor when choosing weighted cluster,
	// so need determination at the first time
	clusterName := route.RouteRule().ClusterName()

	log.StartLogger.Tracef("get route : %v,clusterName=%v", route, clusterName)
>>>>>>> dd4e5449

	s.route = route

	s.requestInfo.SetRouteEntry(route.RouteRule())
	s.requestInfo.SetDownstreamLocalAddress(s.proxy.readCallbacks.Connection().LocalAddr())
	// todo: detect remote addr
	s.requestInfo.SetDownstreamRemoteAddress(s.proxy.readCallbacks.Connection().RemoteAddr())

<<<<<<< HEAD
	// active realize loadbalancer ctx
	log.DefaultLogger.Tracef("before initializeUpstreamConnectionPool")
	pool, err := s.initializeUpstreamConnectionPool(route.RouteRule().ClusterName(), s)
=======
	// `downstream` implement loadbalancer ctx
	log.StartLogger.Tracef("before initializeUpstreamConnectionPool")
	pool, err := s.initializeUpstreamConnectionPool(clusterName, s)
>>>>>>> dd4e5449

	if err != nil {
		log.DefaultLogger.Errorf("initialize Upstream Connection Pool error, request can't be proxyed,error = %v", err)
		return
	}

	log.DefaultLogger.Tracef("after initializeUpstreamConnectionPool")
	s.timeout = parseProxyTimeout(route, headers)
	s.retryState = newRetryState(route.RouteRule().Policy().RetryPolicy(), headers, s.cluster)

	//Build Request
	s.upstreamRequest = &upstreamRequest{
		downStream: s,
		proxy:      s.proxy,
		connPool:   pool,
	}

	//Call upstream's append header method to build upstream's request
	s.upstreamRequest.appendHeaders(headers, endStream)

	if endStream {
		s.onUpstreamRequestSent()
	}
}

func (s *downStream) OnReceiveData(data types.IoBuffer, endStream bool) {
	s.downstreamReqDataBuf = s.proxy.bytesBufferPool.Clone(data)

	workerPool.Offer(&receiveDataEvent{
		streamEvent: streamEvent{
			direction: Downstream,
			streamID:  s.streamID,
			stream:    s,
		},
		data:      s.downstreamReqDataBuf,
		endStream: endStream,
	})
}

func (s *downStream) ReceiveData(data types.IoBuffer, endStream bool) {
	// if active stream finished before receive data, just ignore further data
	if s.upstreamProcessDone {
		return
	}

	s.requestInfo.SetBytesReceived(s.requestInfo.BytesReceived() + uint64(data.Len()))
	s.downstreamRecvDone = endStream

	s.doReceiveData(nil, data, endStream)
}

func (s *downStream) doReceiveData(filter *activeStreamReceiverFilter, data types.IoBuffer, endStream bool) {
	log.DefaultLogger.Tracef("active stream do decode data")

	if s.runReceiveDataFilters(filter, data, endStream) {
		return
	}

	if endStream {
		s.onUpstreamRequestSent()
	}

	s.upstreamRequest.appendData(data, endStream)

	// if upstream process done in the middle of receiving data, just end stream
	if s.upstreamProcessDone {
		s.cleanStream()
	}
}

func (s *downStream) OnReceiveTrailers(trailers map[string]string) {
	workerPool.Offer(&receiveTrailerEvent{
		streamEvent: streamEvent{
			direction: Downstream,
			streamID:  s.streamID,
			stream:    s,
		},
		trailers: trailers,
	})
}

func (s *downStream) ReceiveTrailers(trailers map[string]string) {
	// if active stream finished the lifecycle, just ignore further data
	if s.upstreamProcessDone {
		return
	}

	s.downstreamRecvDone = true

	s.doReceiveTrailers(nil, trailers)
}

func (s *downStream) OnDecodeError(err error, headers map[string]string) {
	// if active stream finished the lifecycle, just ignore further data
	if s.upstreamProcessDone {
		return
	}

	// todo: enrich headers' information to do some hijack
	// Check headers' info to do hijack
	switch err.Error() {
	case types.CodecException:
		s.sendHijackReply(types.CodecExceptionCode, headers)
	case types.DeserializeException:
		s.sendHijackReply(types.DeserialExceptionCode, headers)
	default:
		s.sendHijackReply(types.UnknownCode, headers)
	}

	s.OnResetStream(types.StreamLocalReset)
}

func (s *downStream) doReceiveTrailers(filter *activeStreamReceiverFilter, trailers map[string]string) {
	if s.runReceiveTrailersFilters(filter, trailers) {
		return
	}

	s.downstreamReqTrailers = trailers
	s.onUpstreamRequestSent()
	s.upstreamRequest.appendTrailers(trailers)

	// if upstream process done in the middle of receiving trailers, just end stream
	if s.upstreamProcessDone {
		s.cleanStream()
	}
}

func (s *downStream) onUpstreamRequestSent() {
	s.upstreamRequestSent = true
	s.requestInfo.SetRequestReceivedDuration(time.Now())

	if s.upstreamRequest != nil {
		// setup per req timeout timer
		s.setupPerReqTimeout()

		// setup global timeout timer
		if s.timeout.GlobalTimeout > 0 {
			if s.responseTimer != nil {
				s.responseTimer.stop()
			}

			s.responseTimer = newTimer(s.onResponseTimeout, s.timeout.GlobalTimeout)
			s.responseTimer.start()
		}
	}
}

// Note: global-timer MUST be stopped before active stream got recycled, otherwise resetting stream's properties will cause panic here
func (s *downStream) onResponseTimeout() {
	s.responseTimer = nil
	s.cluster.Stats().UpstreamRequestTimeout.Inc(1)

	if s.upstreamRequest != nil {
		if s.upstreamRequest.host != nil {
			s.upstreamRequest.host.HostStats().UpstreamRequestTimeout.Inc(1)
		}

		s.upstreamRequest.resetStream()
	}

	s.onUpstreamReset(UpstreamGlobalTimeout, types.StreamLocalReset)
}

func (s *downStream) setupPerReqTimeout() {
	timeout := s.timeout

	if timeout.TryTimeout > 0 {
		if s.perRetryTimer != nil {
			s.perRetryTimer.stop()
		}

		s.perRetryTimer = newTimer(s.onPerReqTimeout, timeout.TryTimeout*time.Second)
		s.perRetryTimer.start()
	}
}

// Note: per-try-timer MUST be stopped before active stream got recycled, otherwise resetting stream's properties will cause panic here
func (s *downStream) onPerReqTimeout() {
	if !s.downstreamResponseStarted {
		// handle timeout on response not

		s.perRetryTimer = nil
		s.cluster.Stats().UpstreamRequestTimeout.Inc(1)

		if s.upstreamRequest.host != nil {
			s.upstreamRequest.host.HostStats().UpstreamRequestTimeout.Inc(1)
		}

		s.upstreamRequest.resetStream()
		s.requestInfo.SetResponseFlag(types.UpstreamRequestTimeout)
		s.onUpstreamReset(UpstreamPerTryTimeout, types.StreamLocalReset)
	} else {
		log.DefaultLogger.Debugf("Skip request timeout on getting upstream response")
	}
}

func (s *downStream) initializeUpstreamConnectionPool(clusterName string, lbCtx types.LoadBalancerContext) (types.ConnectionPool, error) {
	clusterSnapshot := s.proxy.clusterManager.Get(nil, clusterName)

	if reflect.ValueOf(clusterSnapshot).IsNil() {
		// no available cluster
		log.DefaultLogger.Errorf("cluster snapshot is nil, cluster name is: %s", clusterName)
		s.requestInfo.SetResponseFlag(types.NoRouteFound)
		s.sendHijackReply(types.RouterUnavailableCode, s.downstreamReqHeaders)

		return nil, fmt.Errorf("unknown cluster %s", clusterName)
	}

	s.cluster = clusterSnapshot.ClusterInfo()
	var connPool types.ConnectionPool

	currentProtocol := types.Protocol(s.proxy.config.UpstreamProtocol)

	connPool = s.proxy.clusterManager.ConnPoolForCluster(lbCtx, clusterName, currentProtocol)

	if connPool == nil {
		s.requestInfo.SetResponseFlag(types.NoHealthyUpstream)
		s.sendHijackReply(types.NoHealthUpstreamCode, s.downstreamReqHeaders)

		return nil, fmt.Errorf("no healthy upstream in cluster %s", clusterName)
	}

	// TODO: update upstream stats

	return connPool, nil
}

// ~~~ active stream sender wrapper

func (s *downStream) appendHeaders(headers map[string]string, endStream bool) {
	s.upstreamProcessDone = endStream
	s.doAppendHeaders(nil, headers, endStream)
}

func (s *downStream) doAppendHeaders(filter *activeStreamSenderFilter, headers interface{}, endStream bool) {
	if s.runAppendHeaderFilters(filter, headers, endStream) {
		return
	}

	//Currently, just log the error
	if err := s.responseSender.AppendHeaders(headers, endStream); err != nil {
		s.logger.Errorf("[downstream] append headers error, %s", err)
	}

	if endStream {
		s.endStream()
	}
}

func (s *downStream) appendData(data types.IoBuffer, endStream bool) {
	s.upstreamProcessDone = endStream
	s.doAppendData(nil, data, endStream)
}

func (s *downStream) doAppendData(filter *activeStreamSenderFilter, data types.IoBuffer, endStream bool) {
	if s.runAppendDataFilters(filter, data, endStream) {
		return
	}

	s.responseSender.AppendData(data, endStream)

	s.requestInfo.SetBytesSent(s.requestInfo.BytesSent() + uint64(data.Len()))

	if endStream {
		s.endStream()
	}
}

func (s *downStream) appendTrailers(trailers map[string]string) {
	s.upstreamProcessDone = true
	s.doAppendTrailers(nil, trailers)
}

func (s *downStream) doAppendTrailers(filter *activeStreamSenderFilter, trailers map[string]string) {
	if s.runAppendTrailersFilters(filter, trailers) {
		return
	}

	s.responseSender.AppendTrailers(trailers)
	s.endStream()
}

// ~~~ upstream event handler
func (s *downStream) onUpstreamReset(urtype UpstreamResetType, reason types.StreamResetReason) {
	if !atomic.CompareAndSwapUint32(&s.upstreamReset, 0, 1) {
		return
	}

	// todo: update stats
	log.DefaultLogger.Tracef("on upstream reset invoked,stack = %v",string(debug.Stack()))

	// see if we need a retry
	if urtype != UpstreamGlobalTimeout &&
		s.downstreamResponseStarted && s.retryState != nil {
		retryCheck := s.retryState.retry(nil, reason, s.doRetry)

		if retryCheck == types.ShouldRetry && s.setupRetry(true) {
			// setup retry timer and return
			return
		} else if retryCheck == types.RetryOverflow {
			s.requestInfo.SetResponseFlag(types.UpstreamOverflow)
		}
	}

	// clean up all timers
	s.cleanUp()
	/*

		if reason == types.StreamOverflow || reason == types.StreamConnectionFailed ||
			reason == types.StreamRemoteReset {
			log.DefaultLogger.Tracef("on upstream reset reason %v", reason)
			s.upstreamRequest.connPool.Close()
			s.proxy.readCallbacks.Connection().RawConn().Close()
			s.resetStream()
			return
		}
	*/

	// If we have not yet sent anything downstream, send a response with an appropriate status code.
	// Otherwise just reset the ongoing response.
	if s.downstreamResponseStarted {
		s.resetStream()
	} else {
		// send err response if response not started
		var code int

		if urtype == UpstreamGlobalTimeout || urtype == UpstreamPerTryTimeout {
			s.requestInfo.SetResponseFlag(types.UpstreamRequestTimeout)
			code = types.TimeoutExceptionCode
		} else {
			reasonFlag := s.proxy.streamResetReasonToResponseFlag(reason)
			s.requestInfo.SetResponseFlag(reasonFlag)
			code = types.NoHealthUpstreamCode
		}

		s.sendHijackReply(code, s.downstreamReqHeaders)
	}
}

func (s *downStream) onUpstreamHeaders(headers map[string]string, endStream bool) {
	s.downstreamRespHeaders = headers

	// check retry
	if s.retryState != nil {
		retryCheck := s.retryState.retry(headers, "", s.doRetry)

		if retryCheck == types.ShouldRetry && s.setupRetry(endStream) {
			return
		} else if retryCheck == types.RetryOverflow {
			s.requestInfo.SetResponseFlag(types.UpstreamOverflow)
		}

		s.retryState.reset()
	}

	s.requestInfo.SetResponseReceivedDuration(time.Now())

	s.downstreamResponseStarted = true

	if endStream {
		s.onUpstreamResponseRecvFinished()
	}

	// todo: insert proxy headers
	s.appendHeaders(headers, endStream)
}

func (s *downStream) onUpstreamData(data types.IoBuffer, endStream bool) {
	if endStream {
		s.onUpstreamResponseRecvFinished()
	}

	s.appendData(data, endStream)
}

func (s *downStream) onUpstreamTrailers(trailers map[string]string) {
	s.onUpstreamResponseRecvFinished()

	s.appendTrailers(trailers)
}

func (s *downStream) onUpstreamResponseRecvFinished() {
	if !s.upstreamRequestSent {
		s.upstreamRequest.resetStream()
	}

	// todo: stats
	// todo: logs

	s.cleanUp()
}

func (s *downStream) setupRetry(endStream bool) bool {
	if !s.upstreamRequestSent {
		return false
	}

	if !endStream {
		s.upstreamRequest.resetStream()
	}

	s.upstreamRequest.requestSender = nil

	// reset per req timer
	if s.perRetryTimer != nil {
		s.perRetryTimer.stop()
		s.perRetryTimer = nil
	}

	return true
}

// Note: retry-timer MUST be stopped before active stream got recycled, otherwise resetting stream's properties will cause panic here
func (s *downStream) doRetry() {
	pool, err := s.initializeUpstreamConnectionPool(s.cluster.Name(), nil)

	if err != nil {
		s.sendHijackReply(types.NoHealthUpstreamCode, s.downstreamReqHeaders)
		s.cleanUp()
		return
	}

	s.upstreamRequest = &upstreamRequest{
		downStream: s,
		proxy:      s.proxy,
		connPool:   pool,
	}

	s.upstreamRequest.appendHeaders(s.downstreamReqHeaders,
		s.downstreamReqDataBuf != nil && s.downstreamReqTrailers != nil)

	if s.upstreamRequest != nil {
		if s.downstreamReqDataBuf != nil {
			// make a data copy to retry
			copied := s.downstreamReqDataBuf.Clone()
			s.upstreamRequest.appendData(copied, s.downstreamReqTrailers == nil)
		}

		if s.downstreamReqTrailers != nil {
			s.upstreamRequest.appendTrailers(s.downstreamReqTrailers)
		}

		// setup per try timeout timer
		s.setupPerReqTimeout()
	}
}

func (s *downStream) onUpstreamAboveWriteBufferHighWatermark() {
	s.responseSender.GetStream().ReadDisable(true)
}

func (s *downStream) onUpstreamBelowWriteBufferHighWatermark() {
	s.responseSender.GetStream().ReadDisable(false)
}

// Downstream got reset in proxy context on scenario below:
// 1. downstream filter reset downstream
// 2. corresponding upstream got reset
func (s *downStream) resetStream() {
	s.endStream()
}

func (s *downStream) sendHijackReply(code int, headers map[string]string) {
	s.logger.Debugf("set hijack reply, stream id = %s, code = %d", s.streamID, code)
	if headers == nil {
		headers = make(map[string]string, 5)
	}

	headers[types.HeaderStatus] = strconv.Itoa(code)
	s.appendHeaders(headers, true)
}

func (s *downStream) cleanUp() {
	// reset upstream request
	// if a downstream filter ends downstream before send to upstream, upstreamRequest will be nil
	if s.upstreamRequest != nil {
		s.upstreamRequest.requestSender = nil
	}

	// reset retry state
	// if  a downstream filter ends downstream before send to upstream, retryState will be nil
	if s.retryState != nil {
		s.retryState.reset()
	}

	// reset pertry timer
	if s.perRetryTimer != nil {
		s.perRetryTimer.stop()
		s.perRetryTimer = nil
	}

	// reset response timer
	if s.responseTimer != nil {
		s.responseTimer.stop()
		s.responseTimer = nil
	}
}

func (s *downStream) setBufferLimit(bufferLimit uint32) {
	s.bufferLimit = bufferLimit

	// todo
}

func (s *downStream) AddStreamReceiverFilter(filter types.StreamReceiverFilter) {
	sf := newActiveStreamReceiverFilter(len(s.receiverFilters), s, filter)
	s.receiverFilters = append(s.receiverFilters, sf)
}

func (s *downStream) AddStreamSenderFilter(filter types.StreamSenderFilter) {
	sf := newActiveStreamSenderFilter(len(s.senderFilters), s, filter)
	s.senderFilters = append(s.senderFilters, sf)
}

func (s *downStream) reset() {
	s.streamID = ""
	s.proxy = nil
	s.route = nil
	s.cluster = nil
	s.element = nil
	s.timeout = nil
	s.retryState = nil
	s.requestInfo = nil
	s.responseSender = nil
	s.upstreamRequest.downStream = nil
	s.upstreamRequest.requestSender = nil
	s.upstreamRequest.proxy = nil
	s.upstreamRequest.upstreamRespHeaders = nil
	s.upstreamRequest = nil
	s.perRetryTimer = nil
	s.responseTimer = nil
	s.downstreamRespHeaders = nil
	s.downstreamReqDataBuf = nil
	s.downstreamReqTrailers = nil
	s.downstreamRespHeaders = nil
	s.downstreamRespDataBuf = nil
	s.downstreamRespTrailers = nil
	s.senderFilters = s.senderFilters[:0]
	s.receiverFilters = s.receiverFilters[:0]
}

// types.LoadBalancerContext
// no use currently
func (s *downStream) ComputeHashKey() types.HashedValue {
	//return [16]byte{}
	return ""
}

func (s *downStream) MetadataMatchCriteria() types.MetadataMatchCriteria {
	if nil != s.requestInfo.RouteEntry() {
		return s.requestInfo.RouteEntry().MetadataMatchCriteria(s.cluster.Name())
	}

	return nil
}

func (s *downStream) DownstreamConnection() net.Conn {
	return s.proxy.readCallbacks.Connection().RawConn()
}

func (s *downStream) DownstreamHeaders() map[string]string {
	return s.downstreamReqHeaders
}

func (s *downStream) startEventProcess() {
	// offer start event so that there is no lock contention on the streamPrcessMap[shard]
	// all read/write operation should be able to trace back to the ShardWorkerPool goroutine
	workerPool.Offer(&startEvent{
		streamEvent: streamEvent{
			direction: Downstream,
			streamID:  s.streamID,
			stream:    s,
		},
	})
}

func (s *downStream) stopEventProcess() {
	workerPool.Offer(&stopEvent{
		streamEvent: streamEvent{
			direction: Downstream,
			streamID:  s.streamID,
			stream:    s,
		},
	})
}<|MERGE_RESOLUTION|>--- conflicted
+++ resolved
@@ -263,16 +263,11 @@
 
 		return
 	}
-<<<<<<< HEAD
-	log.DefaultLogger.Tracef("get route : %v,clusterName=%v", route, route.RouteRule().ClusterName())
-=======
-
 	// as ClusterName has random factor when choosing weighted cluster,
 	// so need determination at the first time
 	clusterName := route.RouteRule().ClusterName()
 
-	log.StartLogger.Tracef("get route : %v,clusterName=%v", route, clusterName)
->>>>>>> dd4e5449
+	log.DefaultLogger.Tracef("get route : %v,clusterName=%v", route, clusterName)
 
 	s.route = route
 
@@ -281,15 +276,10 @@
 	// todo: detect remote addr
 	s.requestInfo.SetDownstreamRemoteAddress(s.proxy.readCallbacks.Connection().RemoteAddr())
 
-<<<<<<< HEAD
-	// active realize loadbalancer ctx
+
+	// `downstream` implement loadbalancer ctx
 	log.DefaultLogger.Tracef("before initializeUpstreamConnectionPool")
-	pool, err := s.initializeUpstreamConnectionPool(route.RouteRule().ClusterName(), s)
-=======
-	// `downstream` implement loadbalancer ctx
-	log.StartLogger.Tracef("before initializeUpstreamConnectionPool")
 	pool, err := s.initializeUpstreamConnectionPool(clusterName, s)
->>>>>>> dd4e5449
 
 	if err != nil {
 		log.DefaultLogger.Errorf("initialize Upstream Connection Pool error, request can't be proxyed,error = %v", err)
