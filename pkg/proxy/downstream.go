--- conflicted
+++ resolved
@@ -37,10 +37,6 @@
 	mosnctx "mosn.io/mosn/pkg/context"
 	"mosn.io/mosn/pkg/log"
 	"mosn.io/mosn/pkg/protocol"
-<<<<<<< HEAD
-	"mosn.io/mosn/pkg/protocol/http"
-=======
->>>>>>> 5459e7b0
 	"mosn.io/mosn/pkg/router"
 	"mosn.io/mosn/pkg/trace"
 	"mosn.io/mosn/pkg/track"
@@ -694,15 +690,6 @@
 	routers := s.proxy.routersWrapper.GetRouters()
 	// call route handler to get route info
 	s.snapshot, s.route = s.proxy.routeHandlerFactory.DoRouteHandler(s.context, headers, routers, s.proxy.clusterManager)
-<<<<<<< HEAD
-
-	// set RouteEntry so that it can be accessed in stream filters of api.AfterRoute phase.
-	if s.route != nil {
-		s.requestInfo.SetRouteEntry(s.route.RouteRule())
-	}
-}
-=======
->>>>>>> 5459e7b0
 
 	// set RouteEntry so that it can be accessed in stream filters of api.AfterRoute phase.
 	if s.route != nil {
@@ -1444,7 +1431,6 @@
 	var routerMeta api.MetadataMatchCriteria
 	if s.requestInfo.RouteEntry() != nil {
 		routerMeta = s.requestInfo.RouteEntry().MetadataMatchCriteria(s.cluster.Name())
-<<<<<<< HEAD
 	}
 
 	if varMeta == nil {
@@ -1459,22 +1445,6 @@
 		}
 	}
 
-=======
-	}
-
-	if varMeta == nil {
-		return routerMeta
-	}
-
-	if routerMeta != nil {
-		for _, kv := range routerMeta.MetadataMatchCriteria() {
-			if _, ok := varMeta[kv.MetadataKeyName()]; !ok {
-				varMeta[kv.MetadataKeyName()] = kv.MetadataValue()
-			}
-		}
-	}
-
->>>>>>> 5459e7b0
 	return router.NewMetadataMatchCriteriaImpl(varMeta)
 }
 
