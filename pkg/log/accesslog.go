--- conflicted
+++ resolved
@@ -23,10 +23,7 @@
 
 	"mosn.io/mosn/pkg/buffer"
 	"mosn.io/mosn/pkg/types"
-<<<<<<< HEAD
-=======
 	"mosn.io/mosn/pkg/variable"
->>>>>>> d33729a6
 )
 
 // RequestInfoFuncMap is a map which key is the format-key, value is the func to get corresponding string value
