package sds

import (
	"sync"
	"time"

	xdsapi "github.com/envoyproxy/go-control-plane/envoy/api/v2"
	auth "github.com/envoyproxy/go-control-plane/envoy/api/v2/auth"
	core "github.com/envoyproxy/go-control-plane/envoy/api/v2/core"
	v2 "github.com/envoyproxy/go-control-plane/envoy/service/discovery/v2"
	"github.com/golang/protobuf/ptypes"
	"github.com/juju/errors"
	"golang.org/x/net/context"
	"google.golang.org/grpc"
	"mosn.io/mosn/pkg/log"
	"mosn.io/mosn/pkg/types"
	"mosn.io/pkg/utils"
)

type SdsSubscriber struct {
	provider             types.SecretProvider
	reqQueue             chan string
	sdsConfig            *core.ConfigSource
	sdsStreamClient      *SdsStreamClient
	sdsStreamClientMutex sync.RWMutex
	sendStopChannel      chan int
	receiveStopChannel   chan int
	serviceNode          string
	serviceCluster       string
}

type SdsStreamClient struct {
	sdsStreamConfig     *SdsStreamConfig
	conn                *grpc.ClientConn
	cancel              context.CancelFunc
	streamSecretsClient v2.SecretDiscoveryService_StreamSecretsClient
}

type SdsStreamConfig struct {
	sdsUdsPath string
	statPrefix string
}

var (
	SubscriberRetryPeriod = 3 * time.Second
)

func NewSdsSubscriber(provider types.SecretProvider, sdsConfig *core.ConfigSource, serviceNode string, serviceCluster string) *SdsSubscriber {
	return &SdsSubscriber{
		provider:           provider,
		reqQueue:           make(chan string, 10240),
		sdsConfig:          sdsConfig,
		sendStopChannel:    make(chan int),
		receiveStopChannel: make(chan int),
		serviceNode:        serviceNode,
		serviceCluster:     serviceCluster,
		sdsStreamClient:    nil,
	}
}

func (subscribe *SdsSubscriber) Start() {
	for {
		sdsStreamConfig, err := subscribe.convertSdsConfig(subscribe.sdsConfig)
		if err != nil {
			log.DefaultLogger.Alertf("sds.subscribe.config", "[sds][subscribe] convert sds config fail %v", err)
			time.Sleep(SubscriberRetryPeriod)
			continue
		}
		if err := subscribe.getSdsStreamClient(sdsStreamConfig); err != nil {
			log.DefaultLogger.Alertf("sds.subscribe.stream", "[sds][subscribe] get sds stream client fail %v", err)
			time.Sleep(SubscriberRetryPeriod)
			continue
		}
		log.DefaultLogger.Infof("[sds][subscribe] init sds stream client success")
		break
	}
	utils.GoWithRecover(func() {
		subscribe.sendRequestLoop()
	}, nil)
	utils.GoWithRecover(func() {
		subscribe.receiveResponseLoop()
	}, nil)
}

func (subscribe *SdsSubscriber) Stop() {
	close(subscribe.sendStopChannel)
	close(subscribe.receiveStopChannel)
}

func (subscribe *SdsSubscriber) SendSdsRequest(name string) {
	subscribe.reqQueue <- name
}

func (subscribe *SdsSubscriber) convertSdsConfig(sdsConfig *core.ConfigSource) (*SdsStreamConfig, error) {
	sdsStreamConfig := &SdsStreamConfig{}
	if apiConfig, ok := subscribe.sdsConfig.ConfigSourceSpecifier.(*core.ConfigSource_ApiConfigSource); ok {
		if apiConfig.ApiConfigSource.GetApiType() == core.ApiConfigSource_GRPC {
			grpcService := apiConfig.ApiConfigSource.GetGrpcServices()
			if len(grpcService) != 1 {
				log.DefaultLogger.Alertf("sds.subscribe.grpc", "[xds] [sds subscriber] only support one grpc service,but get %v", len(grpcService))
				return nil, errors.New("unsupport sds config")
			}
			if grpcConfig, ok := grpcService[0].TargetSpecifier.(*core.GrpcService_GoogleGrpc_); ok {
				sdsStreamConfig.sdsUdsPath = grpcConfig.GoogleGrpc.TargetUri
				sdsStreamConfig.statPrefix = grpcConfig.GoogleGrpc.StatPrefix
			} else {
				return nil, errors.New("unsupport sds target specifier")
			}
		}
	}
	return sdsStreamConfig, nil
}

func (subscribe *SdsSubscriber) sendRequestLoop() {
	for {
		select {
		case <-subscribe.sendStopChannel:
			log.DefaultLogger.Errorf("[xds] [sds subscriber] send request loop closed")
			return
		case name := <-subscribe.reqQueue:
			discoveryReq := &xdsapi.DiscoveryRequest{
				VersionInfo:   "",
				ResourceNames: []string{name},
				TypeUrl:       "type.googleapis.com/envoy.api.v2.auth.Secret",
				ResponseNonce: "",
				ErrorDetail:   nil,
				Node: &core.Node{
					Id: subscribe.serviceNode,
				},
			}
			for {
				err := subscribe.sendRequest(discoveryReq)
				if err != nil {
					log.DefaultLogger.Alertf("sds.subscribe.request", "[xds] [sds subscriber] send sds request fail , resource name = %v", name)
					time.Sleep(1 * time.Second)
					// subscribe.reconnect()
					continue
				}
				break
			}
		}
	}
}

func (subscribe *SdsSubscriber) receiveResponseLoop() {
	for {
		select {
		case <-subscribe.receiveStopChannel:
			log.DefaultLogger.Errorf("[xds] [sds subscriber]  receive response loop closed")
			return
		default:
			subscribe.sdsStreamClientMutex.RLock()
			clt := subscribe.sdsStreamClient
			subscribe.sdsStreamClientMutex.RUnlock()

			if clt == nil {
				log.DefaultLogger.Infof("[xds] [sds subscriber] stream client closed, sleep 1s and wait for reconnect")
				time.Sleep(time.Second)
				continue
			}
			resp, err := clt.streamSecretsClient.Recv()
			if err != nil {
				log.DefaultLogger.Infof("[xds] [sds subscriber] get resp timeout: %v, retry after 1s", err)
				time.Sleep(time.Second)
				subscribe.reconnect()
				continue
			}
			log.DefaultLogger.Infof("[xds] [sds subscriber] received a repsonse")
			subscribe.handleSecretResp(resp)

			ACKResponse(subscribe.sdsStreamClient, resp)
		}
	}
}

func (subscribe *SdsSubscriber) sendRequest(request *xdsapi.DiscoveryRequest) error {
	log.DefaultLogger.Debugf("send sds request resource name = %v", request.ResourceNames)

	subscribe.sdsStreamClientMutex.RLock()
	clt := subscribe.sdsStreamClient
	subscribe.sdsStreamClientMutex.RUnlock()

	if clt == nil {
		return errors.New("stream client has beend closed")
	}
	return clt.streamSecretsClient.Send(request)
}

func (subscribe *SdsSubscriber) handleSecretResp(response *xdsapi.DiscoveryResponse) {
	log.DefaultLogger.Debugf("handle secret response %v", response)
	for _, res := range response.Resources {
		secret := &auth.Secret{}
		ptypes.UnmarshalAny(res, secret)
		subscribe.provider.SetSecret(secret.Name, secret)
	}
	if sdsPostCallback != nil {
		sdsPostCallback()
	}
}

func (subscribe *SdsSubscriber) getSdsStreamClient(sdsStreamConfig *SdsStreamConfig) error {
	subscribe.sdsStreamClientMutex.Lock()
	defer subscribe.sdsStreamClientMutex.Unlock()
	if subscribe.sdsStreamClient != nil {
		return nil
	}
	udsPath := "unix:" + sdsStreamConfig.sdsUdsPath
	conn, err := grpc.Dial(
		udsPath,
		grpc.WithInsecure(),
	)
	if err != nil {
		return err
	}
	sdsServiceClient := v2.NewSecretDiscoveryServiceClient(conn)
	sdsStreamClient := &SdsStreamClient{
		sdsStreamConfig: sdsStreamConfig,
		conn:            conn,
	}
	ctx, cancel := context.WithCancel(context.Background())
	sdsStreamClient.cancel = cancel
	streamSecretsClient, err := sdsServiceClient.StreamSecrets(ctx)
	if err != nil {
		conn.Close()
		return err
	}
	sdsStreamClient.streamSecretsClient = streamSecretsClient
	subscribe.sdsStreamClient = sdsStreamClient
	return nil
}

func (subscribe *SdsSubscriber) reconnect() {
	subscribe.cleanSdsStreamClient()
	for {
		sdsStreamConfig, err := subscribe.convertSdsConfig(subscribe.sdsConfig)
		if err != nil {
			log.DefaultLogger.Alertf("sds.subscribe.config", "[xds][sds subscriber] convert sds config fail %v", err)
			time.Sleep(SubscriberRetryPeriod)
			continue
		}
		if err := subscribe.getSdsStreamClient(sdsStreamConfig); err != nil {
			log.DefaultLogger.Infof("[xds] [sds subscriber] stream client reconnect failed, retry after 1s")
			time.Sleep(SubscriberRetryPeriod)
			continue
		}
		log.DefaultLogger.Infof("[xds] [sds subscriber] stream client reconnected")
		break
	}
}

<<<<<<< HEAD
func ACKResponse(client *SdsStreamClient, resp *xdsapi.DiscoveryResponse) {
	err := client.streamSecretsClient.Send(&xdsapi.DiscoveryRequest{
		VersionInfo:   resp.VersionInfo,
		ResourceNames: []string{},
		TypeUrl:       resp.TypeUrl,
		ResponseNonce: resp.Nonce,
		ErrorDetail:   nil,
		Node: &core.Node{
			Id: types.GetGlobalXdsInfo().ServiceNode,
		},
	})

	if err != nil {
		log.DefaultLogger.Errorf("ack secret fail: %v", err)
		return
	}

	return
=======
func (subscribe *SdsSubscriber) cleanSdsStreamClient() {
	subscribe.sdsStreamClientMutex.Lock()
	defer subscribe.sdsStreamClientMutex.Unlock()
	if subscribe.sdsStreamClient != nil {
		subscribe.sdsStreamClient.cancel()
		if subscribe.sdsStreamClient.conn != nil {
			subscribe.sdsStreamClient.conn.Close()
			subscribe.sdsStreamClient.conn = nil
		}
		subscribe.sdsStreamClient = nil
	}
	log.DefaultLogger.Infof("[xds] [sds subscriber] stream client closed")
>>>>>>> ca0af151
}<|MERGE_RESOLUTION|>--- conflicted
+++ resolved
@@ -248,7 +248,6 @@
 	}
 }
 
-<<<<<<< HEAD
 func ACKResponse(client *SdsStreamClient, resp *xdsapi.DiscoveryResponse) {
 	err := client.streamSecretsClient.Send(&xdsapi.DiscoveryRequest{
 		VersionInfo:   resp.VersionInfo,
@@ -265,9 +264,9 @@
 		log.DefaultLogger.Errorf("ack secret fail: %v", err)
 		return
 	}
-
 	return
-=======
+}
+
 func (subscribe *SdsSubscriber) cleanSdsStreamClient() {
 	subscribe.sdsStreamClientMutex.Lock()
 	defer subscribe.sdsStreamClientMutex.Unlock()
@@ -280,5 +279,4 @@
 		subscribe.sdsStreamClient = nil
 	}
 	log.DefaultLogger.Infof("[xds] [sds subscriber] stream client closed")
->>>>>>> ca0af151
 }