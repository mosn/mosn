/*
 * Licensed to the Apache Software Foundation (ASF) under one or more
 * contributor license agreements.  See the NOTICE file distributed with
 * this work for additional information regarding copyright ownership.
 * The ASF licenses this file to You under the Apache License, Version 2.0
 * (the "License"); you may not use this file except in compliance with
 * the License.  You may obtain a copy of the License at
 *
 *     http://www.apache.org/licenses/LICENSE-2.0
 *
 * Unless required by applicable law or agreed to in writing, software
 * distributed under the License is distributed on an "AS IS" BASIS,
 * WITHOUT WARRANTIES OR CONDITIONS OF ANY KIND, either express or implied.
 * See the License for the specific language governing permissions and
 * limitations under the License.
 */

package mtls

import (
	gotls "crypto/tls"
	"encoding/gob"
	"errors"
	"net"
	"strings"
	"time"

	"mosn.io/mosn/pkg/log"
	"mosn.io/mosn/pkg/mtls/crypto/tls"
	"mosn.io/mosn/pkg/types"
	"mosn.io/pkg/buffer"
)

// mtls.TLSConn -> tls.Conn -> mtls.Conn

// TLSConn represents a secured connection.
// It implements the net.Conn interface.
type TLSConn struct {
	*tls.Conn
}

func (c *TLSConn) Read(b []byte) (int, error) {
	n, err := c.Conn.Read(b)
	if err != nil {
<<<<<<< HEAD
=======
		// timeout shrink buffer
		if e, ok := err.(net.Error); ok && e.Timeout() {
			c.Conn.ShrinkReadBuffer()
		}

>>>>>>> 8b61426e
		if strings.Contains(err.Error(), "tls") {
			log.DefaultLogger.Alertf(types.ErrorKeyTLSRead, "[mtls] tls connection read error: %v, local address: %v, remote address: %v", err, c.Conn.LocalAddr(), c.Conn.RemoteAddr())
		}
		if !c.Conn.GetConnectionState().HandshakeComplete {
			// wraps as a new error which makes the read error and do no retry
			return n, errors.New("tls: handshake is not completed: " + err.Error())
		}
	}
	return n, err
}

// Conn is a generic stream-oriented network connection.
// It implements the net.Conn interface.
type Conn struct {
	net.Conn
	peek    [1]byte
	haspeek bool
}

// Peek returns 1 byte from connection, without draining any buffered data.
func (c *Conn) Peek() ([]byte, error) {
	b := make([]byte, 1, 1)
	c.Conn.SetReadDeadline(time.Now().Add(types.DefaultIdleTimeout))
	_, err := c.Conn.Read(b)
	c.Conn.SetReadDeadline(time.Time{}) // clear read deadline
	if err != nil {
		if log.DefaultLogger.GetLogLevel() >= log.DEBUG {
			log.DefaultLogger.Debugf("[mtls] TLS Peek() error: %v, local address: %v, remote address: %v", err, c.Conn.LocalAddr(), c.Conn.RemoteAddr())
		}
		return nil, err
	}
	c.peek[0] = b[0]
	c.haspeek = true
	return b, nil
}

// Read reads data from the connection.
func (c *Conn) Read(b []byte) (int, error) {
	peek := 0
	if c.haspeek {
		c.haspeek = false
		b[0] = c.peek[0]
		if len(b) == 1 {
			return 1, nil
		}
		peek = 1
		b = b[peek:]
	}

	n, err := c.Conn.Read(b)
	return n + peek, err
}

// ConnectionState records basic TLS details about the connection.
func (c *TLSConn) ConnectionState() gotls.ConnectionState {
	return c.Conn.GetConnectionState()
}

// GetRawConn returns network connection.
func (c *TLSConn) GetRawConn() net.Conn {
	if c.Conn == nil {
		return nil
	}
	return c.Conn.GetRawConn()
}

// GetTLSInfo returns TLSInfo
func (c *TLSConn) GetTLSInfo(buf types.IoBuffer) int {
	if c == nil {
		return 0
	}
	info := c.Conn.GetTLSInfo()
	if info == nil {
		if log.DefaultLogger.GetLogLevel() >= log.INFO {
			log.DefaultLogger.Infof("[mtls] transferTLS failed, TLS handshake is not completed")
		}
		return 0
	}
	if log.DefaultLogger.GetLogLevel() >= log.INFO {
		log.DefaultLogger.Infof("[mtls] transferTLS Info: %+v", info)
	}

	size := buf.Len()

	enc := gob.NewEncoder(buf)
	err := enc.Encode(*info)
	if err != nil {
		return 0
	}

	return buf.Len() - size
}

// SetALPN sets ALPN
func (c *TLSConn) SetALPN(alpn string) {
	c.Conn.SetALPN(alpn)
}

// WriteTo writes data
func (c *TLSConn) WriteTo(v *net.Buffers) (int64, error) {
	buffers := (*[][]byte)(v)
	size := 0
	for _, b := range *buffers {
		size += len(b)
	}

	buf := buffer.GetBytes(size)
	off := 0
	for _, b := range *buffers {
		copy((*buf)[off:], b)
		off += len(b)
	}
	*buffers = (*buffers)[:0]

	off = 0
	for off < size {
		l, err := c.Conn.Write((*buf)[off:])
		if err != nil {
			buffer.PutBytes(buf)
			return int64(off), err
		}
		off += l
	}
	buffer.PutBytes(buf)
	return int64(off), nil
}

// GetTLSConn return TLSConn
func GetTLSConn(c net.Conn, b []byte) (net.Conn, error) {
	var info tls.TransferTLSInfo

	buf := buffer.NewIoBufferBytes(b)
	dec := gob.NewDecoder(buf)
	err := dec.Decode(&info)
	if err != nil {
		return nil, err
	}

	if log.DefaultLogger.GetLogLevel() >= log.INFO {
		log.DefaultLogger.Infof("[mtls] transferTLSConn Info: %+v", info)
	}

	conn := tls.TransferTLSConn(c, &info)
	if conn == nil {
		return nil, errors.New("TransferTLSConn error")
	}
	mtlsConn := &TLSConn{
		conn,
	}
	return mtlsConn, nil
}<|MERGE_RESOLUTION|>--- conflicted
+++ resolved
@@ -42,14 +42,11 @@
 func (c *TLSConn) Read(b []byte) (int, error) {
 	n, err := c.Conn.Read(b)
 	if err != nil {
-<<<<<<< HEAD
-=======
 		// timeout shrink buffer
 		if e, ok := err.(net.Error); ok && e.Timeout() {
 			c.Conn.ShrinkReadBuffer()
 		}
 
->>>>>>> 8b61426e
 		if strings.Contains(err.Error(), "tls") {
 			log.DefaultLogger.Alertf(types.ErrorKeyTLSRead, "[mtls] tls connection read error: %v, local address: %v, remote address: %v", err, c.Conn.LocalAddr(), c.Conn.RemoteAddr())
 		}
