--- conflicted
+++ resolved
@@ -572,7 +572,16 @@
 	stm.Stop()
 }
 
-<<<<<<< HEAD
+// IsActiveUpgrading just for backward compatible
+// means the current application is upgrading from an old application, and not running yet.
+// may be inheriting connections or configuration from old one.
+func IsActiveUpgrading() bool {
+	if stm.app != nil {
+		return stm.app.IsFromUpgrade() && stm.state < Running
+	}
+	return false
+}
+
 // StopMosnProcess stops Mosn process via command line,
 // and it not support stop on windows.
 func (stm *StageManager) StopMosnProcess() (err error) {
@@ -636,14 +645,4 @@
 		time.Sleep(100 * time.Millisecond) // waiting logs output
 		return
 	}
-=======
-// IsActiveUpgrading just for backward compatible
-// means the current application is upgrading from an old application, and not running yet.
-// may be inheriting connections or configuration from old one.
-func IsActiveUpgrading() bool {
-	if stm.app != nil {
-		return stm.app.IsFromUpgrade() && stm.state < Running
-	}
-	return false
->>>>>>> a8f0bdd7
 }