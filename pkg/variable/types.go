--- conflicted
+++ resolved
@@ -27,46 +27,27 @@
 	ValueNotFound = "-"
 )
 
-<<<<<<< HEAD
-// StringGetter used to get the value of string-typed variable, the implementation should handle the field
-=======
 // StringGetterFunc used to get the value of string-typed variable, the implementation should handle the field
->>>>>>> 55d37714
 // (Valid, NotFound) of IndexedValue if it was not nil, Valid means the value is valid; NotFound
 // means the value can not be found. It indicates that value can be cached for next-time get handle
 // if any one of (Valid, NotFound) is set to true.
 //
 // Function should return ValueNotFound("-") if target value not exists.
 // E.g. reference to the header which is not existed in current request.
-<<<<<<< HEAD
-type StringGetter func(ctx context.Context, value *IndexedValue, data interface{}) (string, error)
-
-// InterfaceGetter used to get the value of interface-typed variable
-type InterfaceGetter func(ctx context.Context, value *IndexedValue, data interface{}) (interface{}, error)
-=======
 type StringGetterFunc func(ctx context.Context, value *IndexedValue, data interface{}) (string, error)
 
 // GetterFunc used to get the value of interface-typed variable
 type GetterFunc func(ctx context.Context, value *IndexedValue, data interface{}) (interface{}, error)
->>>>>>> 55d37714
 
 type Getter interface {
 	Get(ctx context.Context, value *IndexedValue, data interface{}) (interface{}, error)
 }
 
-<<<<<<< HEAD
-// StringSetter used to set the value of string-typed variable
-type StringSetter func(ctx context.Context, variableValue *IndexedValue, value string) error
-
-// InterfaceSetter used to set the value of interface-typed variable
-type InterfaceSetter func(ctx context.Context, variableValue *IndexedValue, value interface{}) error
-=======
 // StringSetterFunc used to set the value of string-typed variable
 type StringSetterFunc func(ctx context.Context, variableValue *IndexedValue, value string) error
 
 // SetterFunc used to set the value of interface-typed variable
 type SetterFunc func(ctx context.Context, variableValue *IndexedValue, value interface{}) error
->>>>>>> 55d37714
 
 type Setter interface {
 	Set(ctx context.Context, variableValue *IndexedValue, value interface{}) error
