--- conflicted
+++ resolved
@@ -104,11 +104,7 @@
 	value := "Setter Value"
 
 	// register test variable
-<<<<<<< HEAD
-	RegisterVariable(NewStringVariable(name, nil, nil, BasicSetter, 0))
-=======
 	RegisterVariable(NewStringVariable(name, nil, nil, DefaultStringSetter, 0))
->>>>>>> 55d37714
 
 	ctx := context.Background()
 	ctx = NewVariableContext(ctx)
@@ -151,32 +147,77 @@
 
 func TestInterfaceVariableSetter(t *testing.T) {
 	name := "testInterfaceSetter"
-<<<<<<< HEAD
+	value := struct{}{}
+
+	getter := func(ctx context.Context, v *IndexedValue, data interface{}) (interface{}, error) {
+		return value, nil
+	}
+	RegisterVariable(NewVariable(name, nil, getter, DefaultSetter, 0))
+
+	ctx := context.Background()
+	ctx = NewVariableContext(ctx)
+
+	vv, err := Get(ctx, name)
+	assert.Nil(t, err)
+	assert.Equal(t, vv, value)
+
+	// set int
+	err = Set(ctx, name, int(1))
+	assert.Nil(t, err)
+
+	i, err := Get(ctx, name)
+	assert.Nil(t, err)
+	assert.Equal(t, i.(int), 1)
+
+	// set string
+	err = Set(ctx, name, "someString")
+	assert.Nil(t, err)
+
+	s, err := Get(ctx, name)
+	assert.Nil(t, err)
+	assert.Equal(t, s.(string), "someString")
+}
+
+func BenchmarkGetVariableValue2(b *testing.B) {
+	name := "benchmarkGet"
+	value := "someValue"
+
+	_ = RegisterVariable(NewStringVariable(name, nil, nil, DefaultStringSetter, 0))
+	ctx := context.Background()
+	ctx = NewVariableContext(ctx)
+
+	_ = SetString(ctx, name, value)
+
+	for i := 0; i < b.N; i++ {
+		_, _ = GetString(ctx, name)
+	}
+}
+
+func BenchmarkSetVariableValue2(b *testing.B) {
+	name := "benchmarkSet"
+	value := "someValue"
+
+	_ = RegisterVariable(NewStringVariable(name, nil, nil, DefaultStringSetter, 0))
+	ctx := context.Background()
+	ctx = NewVariableContext(ctx)
+
+	_ = SetString(ctx, name, value)
+
+	for i := 0; i < b.N; i++ {
+		_ = SetString(ctx, name, value)
+	}
+}
+
+func TestInterfaceVariableSetter(t *testing.T) {
+	name := "testInterfaceSetter"
 
 	RegisterVariable(NewVariable(name, nil, nil, BasicInterfaceSetter, 0))
-=======
-	value := struct{}{}
-
-	getter := func(ctx context.Context, v *IndexedValue, data interface{}) (interface{}, error) {
-		return value, nil
-	}
-	RegisterVariable(NewVariable(name, nil, getter, DefaultSetter, 0))
->>>>>>> 55d37714
-
-	ctx := context.Background()
-	ctx = NewVariableContext(ctx)
-
-<<<<<<< HEAD
+
+	ctx := context.Background()
+	ctx = NewVariableContext(ctx)
+
 	// set int
 	err := Set(ctx, name, int(1))
-=======
-	vv, err := Get(ctx, name)
-	assert.Nil(t, err)
-	assert.Equal(t, vv, value)
-
-	// set int
-	err = Set(ctx, name, int(1))
->>>>>>> 55d37714
 	assert.Nil(t, err)
 
 	i, err := Get(ctx, name)
@@ -196,11 +237,7 @@
 	name := "benchmarkGet"
 	value := "someValue"
 
-<<<<<<< HEAD
 	_ = RegisterVariable(NewStringVariable(name, nil, nil, BasicSetter, 0))
-=======
-	_ = RegisterVariable(NewStringVariable(name, nil, nil, DefaultStringSetter, 0))
->>>>>>> 55d37714
 	ctx := context.Background()
 	ctx = NewVariableContext(ctx)
 
@@ -215,11 +252,7 @@
 	name := "benchmarkSet"
 	value := "someValue"
 
-<<<<<<< HEAD
 	_ = RegisterVariable(NewStringVariable(name, nil, nil, BasicSetter, 0))
-=======
-	_ = RegisterVariable(NewStringVariable(name, nil, nil, DefaultStringSetter, 0))
->>>>>>> 55d37714
 	ctx := context.Background()
 	ctx = NewVariableContext(ctx)
 
