/*
 * Licensed to the Apache Software Foundation (ASF) under one or more
 * contributor license agreements.  See the NOTICE file distributed with
 * this work for additional information regarding copyright ownership.
 * The ASF licenses this file to You under the Apache License, Version 2.0
 * (the "License"); you may not use this file except in compliance with
 * the License.  You may obtain a copy of the License at
 *
 *     http://www.apache.org/licenses/LICENSE-2.0
 *
 * Unless required by applicable law or agreed to in writing, software
 * distributed under the License is distributed on an "AS IS" BASIS,
 * WITHOUT WARRANTIES OR CONDITIONS OF ANY KIND, either express or implied.
 * See the License for the specific language governing permissions and
 * limitations under the License.
 */

package v2

import (
	"crypto/tls"
	"crypto/x509"
	"errors"
	"fmt"
	"io/ioutil"
	"math"
	"math/rand"
	"time"

	xdsapi "github.com/envoyproxy/go-control-plane/envoy/api/v2"
	envoy_api_v2_auth "github.com/envoyproxy/go-control-plane/envoy/api/v2/auth"
	core "github.com/envoyproxy/go-control-plane/envoy/api/v2/core"
	bootstrap "github.com/envoyproxy/go-control-plane/envoy/config/bootstrap/v2"
	ads "github.com/envoyproxy/go-control-plane/envoy/service/discovery/v2"
	"golang.org/x/net/context"
	"google.golang.org/grpc"
	"google.golang.org/grpc/credentials"
	"mosn.io/mosn/pkg/featuregate"
	"mosn.io/mosn/pkg/log"
<<<<<<< HEAD
	"mosn.io/mosn/pkg/xds/v2/conv"
=======
	"mosn.io/mosn/pkg/xds/conv"
>>>>>>> 7c4862f0
)

//  Init parsed ds and clusters config for xds
func (c *XDSConfig) Init(dynamicResources *bootstrap.Bootstrap_DynamicResources, staticResources *bootstrap.Bootstrap_StaticResources) error {
	err := c.loadClusters(staticResources)
	if err != nil {
		return err
	}
	err = c.loadADSConfig(dynamicResources)
	if err != nil {
		return err
	}
	return nil
}

func (c *XDSConfig) loadADSConfig(dynamicResources *bootstrap.Bootstrap_DynamicResources) error {
	if dynamicResources == nil || dynamicResources.AdsConfig == nil {
		log.DefaultLogger.Errorf("DynamicResources is null")
		err := errors.New("null point exception")
		return err
	}
	err := dynamicResources.AdsConfig.Validate()
	if err != nil {
		log.DefaultLogger.Errorf("Invalid DynamicResources")
		return err
	}
	config, err := c.getAPISourceEndpoint(dynamicResources.AdsConfig)
	if err != nil {
		log.DefaultLogger.Errorf("fail to get api source endpoint")
		return err
	}
	c.ADSConfig = config
	return nil
}

func (c *XDSConfig) getAPISourceEndpoint(source *core.ApiConfigSource) (*ADSConfig, error) {
	config := &ADSConfig{}
	if source.ApiType != core.ApiConfigSource_GRPC {
		log.DefaultLogger.Errorf("unsupported api type: %v", source.ApiType)
		err := errors.New("only support GRPC api type yet")
		return nil, err
	}
	config.APIType = source.ApiType
	if source.RefreshDelay == nil || source.RefreshDelay.GetSeconds() <= 0 {
		duration := time.Duration(time.Second * 10) // default refresh delay
		config.RefreshDelay = &duration
	} else {
		duration := conv.ConvertDuration(source.RefreshDelay)
		config.RefreshDelay = &duration
	}

	config.Services = make([]*ServiceConfig, 0, len(source.GrpcServices))
	for _, service := range source.GrpcServices {
		t := service.TargetSpecifier
		if target, ok := t.(*core.GrpcService_EnvoyGrpc_); ok {
			serviceConfig := ServiceConfig{}
			if service.Timeout == nil || (service.Timeout.Seconds <= 0 && service.Timeout.Nanos <= 0) {
				duration := time.Duration(time.Second) // default connection timeout
				serviceConfig.Timeout = &duration
			} else {
				var nanos = service.Timeout.Seconds*int64(time.Second) + int64(service.Timeout.Nanos)
				duration := time.Duration(nanos)
				serviceConfig.Timeout = &duration
			}
			clusterName := target.EnvoyGrpc.ClusterName
			serviceConfig.ClusterConfig = c.Clusters[clusterName]
			if serviceConfig.ClusterConfig == nil {
				log.DefaultLogger.Errorf("cluster not found: %s", clusterName)
				return nil, fmt.Errorf("cluster not found: %s", clusterName)
			}
			config.Services = append(config.Services, &serviceConfig)
		} else if _, ok := t.(*core.GrpcService_GoogleGrpc_); ok {
			log.DefaultLogger.Warnf("GrpcService_GoogleGrpc_ not support yet")
			continue
		}
	}
	return config, nil
}

func (c *XDSConfig) loadClusters(staticResources *bootstrap.Bootstrap_StaticResources) error {
	if staticResources == nil {
		log.DefaultLogger.Errorf("StaticResources is null")
		err := errors.New("null point exception")
		return err
	}
	err := staticResources.Validate()
	if err != nil {
		log.DefaultLogger.Errorf("Invalid StaticResources")
		return err
	}
	c.Clusters = make(map[string]*ClusterConfig)
	for _, cluster := range staticResources.Clusters {
		name := cluster.Name
		config := ClusterConfig{}
		config.TlsContext = cluster.TlsContext
		if cluster.LbPolicy != xdsapi.Cluster_RANDOM {
			log.DefaultLogger.Warnf("only random lbPoliy supported, convert to random")
		}
		config.LbPolicy = xdsapi.Cluster_RANDOM
		if cluster.ConnectTimeout.GetSeconds() <= 0 {
			duration := time.Second * 10
			config.ConnectTimeout = &duration // default connect timeout
		} else {
			duration := conv.ConvertDuration(cluster.ConnectTimeout)
			config.ConnectTimeout = &duration
		}
		config.Address = make([]string, 0, len(cluster.Hosts))
		for _, host := range cluster.Hosts {
			if address, ok := host.Address.(*core.Address_SocketAddress); ok {
				if port, ok := address.SocketAddress.PortSpecifier.(*core.SocketAddress_PortValue); ok {
					newAddress := fmt.Sprintf("%s:%d", address.SocketAddress.Address, port.PortValue)
					config.Address = append(config.Address, newAddress)
				} else {
					log.DefaultLogger.Warnf("only PortValue supported")
					continue
				}
			} else {
				log.DefaultLogger.Warnf("only SocketAddress supported")
				continue
			}
		}
		c.Clusters[name] = &config
	}
	return nil
}

// GetEndpoint return an endpoint address by random
func (c *ClusterConfig) GetEndpoint() (string, *time.Duration) {
	if c.LbPolicy != xdsapi.Cluster_RANDOM || len(c.Address) < 1 {
		// never happen
		return "", nil
	}
	r := rand.New(rand.NewSource(time.Now().UnixNano()))
	idx := r.Intn(len(c.Address))

	return c.Address[idx], c.ConnectTimeout
}

// GetStreamClient return a grpc stream client that connected to ads
func (c *ADSConfig) GetStreamClient() ads.AggregatedDiscoveryService_StreamAggregatedResourcesClient {
	if c.StreamClient != nil && c.StreamClient.Client != nil {
		return c.StreamClient.Client
	}

	sc := &StreamClient{}

	if c.Services == nil {
		log.DefaultLogger.Errorf("no available ads service")
		return nil
	}
	var endpoint string
	var tlsContext *envoy_api_v2_auth.UpstreamTlsContext

	for _, service := range c.Services {
		if service.ClusterConfig == nil {
			continue
		}
		endpoint, _ = service.ClusterConfig.GetEndpoint()
		if len(endpoint) > 0 {
			tlsContext = service.ClusterConfig.TlsContext
			break
		}
	}
	if len(endpoint) == 0 {
		log.DefaultLogger.Errorf("no available ads endpoint")
		return nil
	}

	if tlsContext == nil || !featuregate.Enabled(featuregate.XdsMtlsEnable) {
		conn, err := grpc.Dial(endpoint, grpc.WithInsecure(), generateDialOption())
		if err != nil {
			log.DefaultLogger.Errorf("did not connect: %v", err)
			return nil
		}
		log.DefaultLogger.Infof("mosn estab grpc connection to pilot at %v", endpoint)
		sc.Conn = conn
	} else {
		// Grpc with mTls support
		creds, err := c.getTLSCreds(tlsContext)
		if err != nil {
			log.DefaultLogger.Errorf("xds-grpc get tls creds fail: err= %v", err)
			return nil
		}
		conn, err := grpc.Dial(endpoint, grpc.WithTransportCredentials(creds), generateDialOption())
		if err != nil {
			log.DefaultLogger.Errorf("did not connect: %v", err)
			return nil
		}
		log.DefaultLogger.Infof("mosn estab grpc connection to pilot at %v", endpoint)
		sc.Conn = conn
	}
	client := ads.NewAggregatedDiscoveryServiceClient(sc.Conn)

	ctx, cancel := context.WithCancel(context.Background())
	sc.Cancel = cancel
	streamClient, err := client.StreamAggregatedResources(ctx)
	if err != nil {
		log.DefaultLogger.Infof("fail to create stream client: %v", err)
		if sc.Conn != nil {
			sc.Conn.Close()
		}
		return nil
	}
	sc.Client = streamClient
	c.StreamClient = sc
	return streamClient
}

func (c *ADSConfig) getTLSCreds(tlsContext *envoy_api_v2_auth.UpstreamTlsContext) (credentials.TransportCredentials, error) {
	if tlsContext.CommonTlsContext.GetValidationContext() == nil ||
		tlsContext.CommonTlsContext.GetValidationContext().GetTrustedCa() == nil {
		return nil, errors.New("can't find trusted ca ")
	}
	rootCAPath := tlsContext.CommonTlsContext.GetValidationContext().GetTrustedCa().GetFilename()
	if len(tlsContext.CommonTlsContext.GetTlsCertificates()) <= 0 {
		return nil, errors.New("can't find client certificates")
	}
	if tlsContext.CommonTlsContext.GetTlsCertificates()[0].GetCertificateChain() == nil ||
		tlsContext.CommonTlsContext.GetTlsCertificates()[0].GetPrivateKey() == nil {
		return nil, errors.New("can't read client certificates fail")
	}
	certChainPath := tlsContext.CommonTlsContext.GetTlsCertificates()[0].GetCertificateChain().GetFilename()
	privateKeyPath := tlsContext.CommonTlsContext.GetTlsCertificates()[0].GetPrivateKey().GetFilename()
	log.DefaultLogger.Infof("mosn start with tls context,root ca certificate path = %v\n cert chain path = %v\n private key path = %v\n",
		rootCAPath, certChainPath, privateKeyPath)
	certPool := x509.NewCertPool()
	bs, err := ioutil.ReadFile(rootCAPath)
	if err != nil {
		return nil, err
	}
	ok := certPool.AppendCertsFromPEM(bs)
	if !ok {
		return nil, errors.New("failed to append certs")
	}
	certificate, err := tls.LoadX509KeyPair(
		certChainPath,
		privateKeyPath,
	)
	creds := credentials.NewTLS(&tls.Config{
		ServerName:   "",
		Certificates: []tls.Certificate{certificate},
		RootCAs:      certPool,
	})
	return creds, nil
}

func (c *ADSConfig) getADSRefreshDelay() *time.Duration {
	return c.RefreshDelay
}

func (c *ADSConfig) closeADSStreamClient() {
	if c.StreamClient == nil {
		return
	}
	c.StreamClient.Cancel()
	if c.StreamClient.Conn != nil {
		c.StreamClient.Conn.Close()
		c.StreamClient.Conn = nil
	}
	c.StreamClient.Client = nil
	c.StreamClient = nil
}

// [xds] [ads client] get resp timeout: rpc error: code = ResourceExhausted desc = grpc: received message larger than max (5193322 vs. 4194304), retry after 1s
// https://github.com/istio/istio/blob/9686754643d0939c1f4dd0ee20443c51183f3589/pilot/pkg/bootstrap/server.go#L662
// Istio xDS DiscoveryServer not set grpc MaxSendMsgSize. If this is not set, gRPC uses the default `math.MaxInt32`.
func generateDialOption() grpc.DialOption {
	return grpc.WithDefaultCallOptions(
		grpc.MaxCallRecvMsgSize(math.MaxInt32),
	)
}<|MERGE_RESOLUTION|>--- conflicted
+++ resolved
@@ -37,11 +37,7 @@
 	"google.golang.org/grpc/credentials"
 	"mosn.io/mosn/pkg/featuregate"
 	"mosn.io/mosn/pkg/log"
-<<<<<<< HEAD
 	"mosn.io/mosn/pkg/xds/v2/conv"
-=======
-	"mosn.io/mosn/pkg/xds/conv"
->>>>>>> 7c4862f0
 )
 
 //  Init parsed ds and clusters config for xds
