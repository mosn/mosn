/*
 * Licensed to the Apache Software Foundation (ASF) under one or more
 * contributor license agreements.  See the NOTICE file distributed with
 * this work for additional information regarding copyright ownership.
 * The ASF licenses this file to You under the Apache License, Version 2.0
 * (the "License"); you may not use this file except in compliance with
 * the License.  You may obtain a copy of the License at
 *
 *     http://www.apache.org/licenses/LICENSE-2.0
 *
 * Unless required by applicable law or agreed to in writing, software
 * distributed under the License is distributed on an "AS IS" BASIS,
 * WITHOUT WARRANTIES OR CONDITIONS OF ANY KIND, either express or implied.
 * See the License for the specific language governing permissions and
 * limitations under the License.
 */

package sofarpc

import (
	"context"
	"sync"

	"errors"
	"strconv"
	"sync/atomic"

	"github.com/alipay/sofa-mosn/pkg/buffer"
	"github.com/alipay/sofa-mosn/pkg/log"
	"github.com/alipay/sofa-mosn/pkg/protocol"
	"github.com/alipay/sofa-mosn/pkg/protocol/rpc"
	"github.com/alipay/sofa-mosn/pkg/protocol/rpc/sofarpc"
	str "github.com/alipay/sofa-mosn/pkg/stream"
	"github.com/alipay/sofa-mosn/pkg/types"
)

// StreamDirection represent the stream's direction
type StreamDirection int

// ServerStream = 1
// ClientStream = 0
const (
	ServerStream StreamDirection = 1
	ClientStream StreamDirection = 0
)

var (
	ErrNotSofarpcCmd      = errors.New("not sofarpc command")
	ErrNotResponseBuilder = errors.New("no response builder")
)

func init() {
	str.Register(protocol.SofaRPC, &streamConnFactory{})
}

type streamConnFactory struct{}

func (f *streamConnFactory) CreateClientStream(context context.Context, connection types.ClientConnection,
	clientCallbacks types.StreamConnectionEventListener, connCallbacks types.ConnectionEventListener) types.ClientStreamConnection {
	return newStreamConnection(context, connection, clientCallbacks, nil)
}

func (f *streamConnFactory) CreateServerStream(context context.Context, connection types.Connection,
	serverCallbacks types.ServerStreamConnectionEventListener) types.ServerStreamConnection {
	return newStreamConnection(context, connection, nil, serverCallbacks)
}

func (f *streamConnFactory) CreateBiDirectStream(context context.Context, connection types.ClientConnection,
	clientCallbacks types.StreamConnectionEventListener,
	serverCallbacks types.ServerStreamConnectionEventListener) types.ClientStreamConnection {
	return newStreamConnection(context, connection, clientCallbacks, serverCallbacks)
}

// types.DecodeFilter
// types.StreamConnection
// types.ClientStreamConnection
// types.ServerStreamConnection
type streamConnection struct {
	ctx  context.Context
	conn types.Connection

	codecEngine types.ProtocolEngine

	clientCallbacks types.StreamConnectionEventListener
	serverCallbacks types.ServerStreamConnectionEventListener

	cm contextManager

	slock        sync.RWMutex
	streams      map[uint64]*stream // client conn fields
	currStreamID uint64

	logger log.Logger
}

func newStreamConnection(ctx context.Context, connection types.Connection, clientCallbacks types.StreamConnectionEventListener,
	serverCallbacks types.ServerStreamConnectionEventListener) types.ClientStreamConnection {

	sc := &streamConnection{
		ctx:             ctx,
		conn:            connection,
		codecEngine:     sofarpc.Engine(),
		clientCallbacks: clientCallbacks,
		serverCallbacks: serverCallbacks,

		cm: contextManager{base: ctx},

		logger: log.ByContext(ctx),
	}

	// init first context
	sc.cm.next()

	if sc.clientCallbacks != nil {
		sc.streams = make(map[uint64]*stream, 32)
	}

	return sc
}

// types.StreamConnection
func (conn *streamConnection) Dispatch(buf types.IoBuffer) {
	for {
		// 1. pre alloc stream-level ctx with bufferCtx
		ctx := conn.cm.curr

		// 2. decode process
		// TODO: maybe pass sub protocol type
		cmd, err := conn.codecEngine.Decode(ctx, buf)
		// No enough data
		if cmd == nil && err == nil {
			break
		}

		// Do handle staff. Error would also be passed to this function.
		conn.handleCommand(ctx, cmd, err)
		if err != nil {
			break
		}

		conn.cm.next()
	}
}

func (conn *streamConnection) Protocol() types.Protocol {
	return protocol.SofaRPC
}

func (conn *streamConnection) GoAway() {
	// todo
}

func (conn *streamConnection) NewStream(ctx context.Context, receiver types.StreamReceiver) types.StreamSender {
	buffers := sofaBuffersByContext(ctx)
	stream := &buffers.client

	//stream := &stream{}

	stream.id = atomic.AddUint64(&conn.currStreamID, 1)
	stream.ctx = context.WithValue(ctx, types.ContextKeyStreamID, stream.id)
	stream.direction = ClientStream
	stream.sc = conn
	stream.receiver = receiver

	conn.slock.Lock()
	conn.streams[stream.id] = stream
	conn.slock.Unlock()
	return stream
}

func (conn *streamConnection) handleCommand(ctx context.Context, model interface{}, err error) {
	if err != nil {
		conn.handleError(ctx, model, err)
		return
	}

	var stream *stream

	cmd, ok := model.(sofarpc.SofaRpcCmd)

	if !ok {
		conn.handleError(ctx, model, ErrNotSofarpcCmd)
		return
	}

	switch cmd.CommandType() {
	case sofarpc.REQUEST, sofarpc.REQUEST_ONEWAY:
		stream = conn.onNewStreamDetect(ctx, cmd, conn.codecEngine)
	case sofarpc.RESPONSE:
		stream = conn.onStreamRecv(ctx, cmd)
	}

	// header, data notify
	if stream != nil {
		header := cmd.Header()
		data := cmd.Data()

		if header != nil {
			stream.receiver.OnReceiveHeaders(stream.ctx, cmd, data == nil)
		}

		if data != nil {
			stream.receiver.OnReceiveData(stream.ctx, buffer.NewIoBufferBytes(data), true)
		}
	}
}

func (conn *streamConnection) handleError(ctx context.Context, cmd interface{}, err error) {
	switch err {
	case rpc.ErrUnrecognizedCode, sofarpc.ErrUnKnownCmdType, sofarpc.ErrUnKnownCmdCode, ErrNotSofarpcCmd:
		conn.logger.Errorf("error occurs while proceeding codec logic: %s", err.Error())
		//protocol decode error, close the connection directly
		conn.conn.Close(types.NoFlush, types.LocalClose)
	case types.ErrCodecException, types.ErrDeserializeException:
		if cmd, ok := cmd.(sofarpc.SofaRpcCmd); ok {
			if reqID := cmd.RequestID(); reqID > 0 {

				// TODO: to see some error handling if is necessary to passed to proxy level, or just handle it at stream level
				var stream *stream
				switch cmd.CommandType() {
				case sofarpc.REQUEST, sofarpc.REQUEST_ONEWAY:
					stream = conn.onNewStreamDetect(ctx, cmd, conn.codecEngine)
				case sofarpc.RESPONSE:
					stream = conn.onStreamRecv(ctx, cmd)
				}

				// valid sofarpc cmd with positive requestID, send exception response in this case
				if stream != nil {
					stream.receiver.OnDecodeError(stream.ctx, err, cmd)
				}
				return
			}
		}
		// if no request id found, no reason to send response, so close connection
		conn.conn.Close(types.NoFlush, types.LocalClose)
	}
}

func (conn *streamConnection) onNewStreamDetect(ctx context.Context, cmd sofarpc.SofaRpcCmd, spanBuilder types.SpanBuilder) *stream {
	buffers := sofaBuffersByContext(ctx)
	stream := &buffers.server

	//stream := &stream{}
	stream.id = cmd.RequestID()
<<<<<<< HEAD
	stream.ctx = context.WithValue(ctx, types.ContextKeyStreamID, stream.ID)
	stream.ctx = context.WithValue(ctx, types.ContextSubProtocol, cmd.ProtocolCode())
=======
	stream.ctx = context.WithValue(ctx, types.ContextKeyStreamID, stream.id)
>>>>>>> 74df2a97
	stream.direction = ServerStream
	stream.sc = conn

	conn.logger.Debugf("new stream detect, id = %d", stream.id)

	stream.receiver = conn.serverCallbacks.NewStreamDetect(stream.ctx, stream, spanBuilder)
	return stream
}

func (conn *streamConnection) onStreamRecv(ctx context.Context, cmd sofarpc.SofaRpcCmd) *stream {
	requestID := cmd.RequestID()

	// for client stream, remove stream on response read
	conn.slock.Lock()
	defer conn.slock.Unlock()
	if stream, ok := conn.streams[requestID]; ok {
		delete(conn.streams, requestID)

		// transmit buffer ctx
		buffer.TransmitBufferPoolContext(stream.ctx, ctx)

		conn.logger.Debugf("stream recv, id = %d", stream.id)
		return stream
	}
	return nil
}

// types.Stream
// types.StreamSender
type stream struct {
	ctx context.Context
	sc  *streamConnection

	id        uint64
	direction StreamDirection // 0: out, 1: in

	receiver  types.StreamReceiver
	streamCbs []types.StreamEventListener

	encodedData types.IoBuffer // for current impl, need removed
	sendCmd     sofarpc.SofaRpcCmd
	sendBuf     types.IoBuffer
}

// ~~ types.Stream
func (s *stream) ID() uint64 {
	return s.id
}

func (s *stream) AddEventListener(cb types.StreamEventListener) {
	s.streamCbs = append(s.streamCbs, cb)
}

func (s *stream) RemoveEventListener(cb types.StreamEventListener) {
	cbIdx := -1

	for i, streamCb := range s.streamCbs {
		if streamCb == cb {
			cbIdx = i
			break
		}
	}

	if cbIdx > -1 {
		s.streamCbs = append(s.streamCbs[:cbIdx], s.streamCbs[cbIdx+1:]...)
	}
}

func (s *stream) ResetStream(reason types.StreamResetReason) {
	for _, cb := range s.streamCbs {
		cb.OnResetStream(reason)
	}
}

func (s *stream) ReadDisable(disable bool) {
	s.sc.conn.SetReadDisable(disable)
}

func (s *stream) BufferLimit() uint32 {
	return s.sc.conn.BufferLimit()
}

// types.StreamSender
func (s *stream) AppendHeaders(ctx context.Context, headers types.HeaderMap, endStream bool) error {
	cmd, ok := headers.(sofarpc.SofaRpcCmd)

	if !ok {
		return ErrNotSofarpcCmd
	}

	var err error

	switch s.direction {
	case ClientStream:
		// use origin request from downstream
		s.sendCmd = cmd
	case ServerStream:
		switch cmd.CommandType() {
		case sofarpc.RESPONSE:
			// use origin response from upstream
			s.sendCmd = cmd
		case sofarpc.REQUEST, sofarpc.REQUEST_ONEWAY:
			// the command type is request, indicates the invocation is under hijack scene
			s.sendCmd, err = s.buildHijackResp(cmd)
		}
	}

	s.sc.logger.Debugf("AppendHeaders,request id = %d, direction = %d", s.ID, s.direction)

	if endStream {
		s.endStream()
	}

	return err
}

func (s *stream) buildHijackResp(request sofarpc.SofaRpcCmd) (sofarpc.SofaRpcCmd, error) {
	if status, ok := request.Get(types.HeaderStatus); ok {
		request.Del(types.HeaderStatus)
		statusCode, _ := strconv.Atoi(status)

		hijackResp := sofarpc.NewResponse(request.ProtocolCode(), sofarpc.MappingFromHttpStatus(statusCode))
		if hijackResp != nil {
			return hijackResp, nil
		}
		return nil, ErrNotResponseBuilder
	}

	return nil, types.ErrNoStatusCodeForHijack
}

func (s *stream) AppendData(context context.Context, data types.IoBuffer, endStream bool) error {
	//if s.sendCmd != nil {
	//	// TODO: may affect buffer reuse
	//	s.sendCmd.SetData(data.Bytes())
	//}

	s.encodedData = data

	log.DefaultLogger.Infof("AppendData,request id = %d, direction = %d", s.ID, s.direction)

	if endStream {
		s.endStream()
	}

	return nil
}

func (s *stream) AppendTrailers(context context.Context, trailers types.HeaderMap) error {
	s.endStream()

	return nil
}

// Flush stream data
// For server stream, write out response
// For client stream, write out request
func (s *stream) endStream() {
	if s.sendCmd != nil {

		// replace requestID
		s.sendCmd.SetRequestID(s.id)

		// TODO: replaced with EncodeTo, and pre-alloc send buf
		buf, err := s.sc.codecEngine.Encode(s.ctx, s.sendCmd)
		if err != nil {
			s.sc.logger.Errorf("encode error:%s", err.Error())
			s.ResetStream(types.StreamLocalReset)
			return
		}

		if s.encodedData != nil {
			s.sc.conn.Write(buf, s.encodedData)
		} else {
			s.sc.conn.Write(buf)
		}

	}
}

func (s *stream) GetStream() types.Stream {
	return s
}

// contextManager
type contextManager struct {
	base context.Context

	curr context.Context
}

func (cm *contextManager) next() {
	// new context
	cm.curr = buffer.NewBufferPoolContext(cm.base)
}<|MERGE_RESOLUTION|>--- conflicted
+++ resolved
@@ -242,12 +242,8 @@
 
 	//stream := &stream{}
 	stream.id = cmd.RequestID()
-<<<<<<< HEAD
-	stream.ctx = context.WithValue(ctx, types.ContextKeyStreamID, stream.ID)
+	stream.ctx = context.WithValue(ctx, types.ContextKeyStreamID, stream.id)
 	stream.ctx = context.WithValue(ctx, types.ContextSubProtocol, cmd.ProtocolCode())
-=======
-	stream.ctx = context.WithValue(ctx, types.ContextKeyStreamID, stream.id)
->>>>>>> 74df2a97
 	stream.direction = ServerStream
 	stream.sc = conn
 
