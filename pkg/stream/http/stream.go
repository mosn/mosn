/*
 * Licensed to the Apache Software Foundation (ASF) under one or more
 * contributor license agreements.  See the NOTICE file distributed with
 * this work for additional information regarding copyright ownership.
 * The ASF licenses this file to You under the Apache License, Version 2.0
 * (the "License"); you may not use this file except in compliance with
 * the License.  You may obtain a copy of the License at
 *
 *     http://www.apache.org/licenses/LICENSE-2.0
 *
 * Unless required by applicable law or agreed to in writing, software
 * distributed under the License is distributed on an "AS IS" BASIS,
 * WITHOUT WARRANTIES OR CONDITIONS OF ANY KIND, either express or implied.
 * See the License for the specific language governing permissions and
 * limitations under the License.
 */

package http

import (
	"bufio"
	"context"
	"errors"
	"net"
	"net/http"
	"runtime/debug"
	"strconv"
	"sync"
	"sync/atomic"

	"github.com/alipay/sofa-mosn/pkg/buffer"
	mosnctx "github.com/alipay/sofa-mosn/pkg/context"
	"github.com/alipay/sofa-mosn/pkg/log"
	"github.com/alipay/sofa-mosn/pkg/protocol"
	mosnhttp "github.com/alipay/sofa-mosn/pkg/protocol/http"
	str "github.com/alipay/sofa-mosn/pkg/stream"
	"github.com/alipay/sofa-mosn/pkg/types"
	"github.com/valyala/fasthttp"
	"io"
	"github.com/alipay/sofa-mosn/pkg/trace"
)

func init() {
	str.Register(protocol.HTTP1, &streamConnFactory{})
}

const defaultMaxRequestBodySize = 4 * 1024 * 1024

var (
	errConnClose = errors.New("connection closed")

	strResponseContinue = []byte("HTTP/1.1 100 Continue\r\n\r\n")
	strErrorResponse    = []byte("HTTP/1.1 400 Bad Request\r\n\r\n")

	HKConnection = []byte("Connection") // header key 'Connection'
	HVKeepAlive  = []byte("keep-alive") // header value 'keep-alive'

	minMethodLengh = len("GET")
	maxMethodLengh = len("CONNECT")
	httpMethod     = map[string]struct{}{
		"OPTIONS": {},
		"GET":     {},
		"HEAD":    {},
		"POST":    {},
		"PUT":     {},
		"DELETE":  {},
		"TRACE":   {},
		"CONNECT": {},
	}
)

type streamConnFactory struct{}

func (f *streamConnFactory) CreateClientStream(context context.Context, connection types.ClientConnection,
	streamConnCallbacks types.StreamConnectionEventListener, connCallbacks types.ConnectionEventListener) types.ClientStreamConnection {
	return newClientStreamConnection(context, connection, streamConnCallbacks, connCallbacks)
}

func (f *streamConnFactory) CreateServerStream(context context.Context, connection types.Connection,
	callbacks types.ServerStreamConnectionEventListener) types.ServerStreamConnection {
	return newServerStreamConnection(context, connection, callbacks)
}

func (f *streamConnFactory) CreateBiDirectStream(context context.Context, connection types.ClientConnection,
	clientCallbacks types.StreamConnectionEventListener,
	serverCallbacks types.ServerStreamConnectionEventListener) types.ClientStreamConnection {
	return nil
}

func (f *streamConnFactory) ProtocolMatch(prot string, magic []byte) error {
	if len(magic) < minMethodLengh {
		return str.EAGAIN
	}
	size := len(magic)
	if len(magic) > maxMethodLengh {
		size = maxMethodLengh
	}

	for i := minMethodLengh; i <= size; i++ {
		if _, ok := httpMethod[string(magic[0:i])]; ok {
			return nil
		}
	}

	if size < maxMethodLengh {
		return str.EAGAIN
	} else {
		return str.FAILED
	}
}

// types.StreamConnection
// types.StreamConnectionEventListener
type streamConnection struct {
	context context.Context

	conn              types.Connection
	connEventListener types.ConnectionEventListener

	bufChan    chan types.IoBuffer
	connClosed chan bool

	br *bufio.Reader
	bw *bufio.Writer
}

// types.StreamConnection
func (conn *streamConnection) Dispatch(buffer types.IoBuffer) {
	for buffer.Len() > 0 {
		conn.bufChan <- buffer
		<-conn.bufChan
	}
}

func (conn *streamConnection) Protocol() types.Protocol {
	return protocol.HTTP1
}

func (conn *streamConnection) GoAway() {}

func (conn *streamConnection) Read(p []byte) (n int, err error) {
	data, ok := <-conn.bufChan

	// Connection close
	if !ok {
		err = errConnClose
		return
	}

	n = copy(p, data.Bytes())
	data.Drain(n)
	conn.bufChan <- nil
	return
}

func (conn *streamConnection) Write(p []byte) (n int, err error) {
	n = len(p)

	// TODO avoid copy
	buf := buffer.GetIoBuffer(n)
	buf.Write(p)

	err = conn.conn.Write(buf)
	return
}

// types.ClientStreamConnection
type clientStreamConnection struct {
	streamConnection

	stream                        *clientStream
	requestSent                   chan bool
	connClosed                    chan bool
	mutex                         sync.RWMutex
	connectionEventListener       types.ConnectionEventListener
	streamConnectionEventListener types.StreamConnectionEventListener
}

func newClientStreamConnection(ctx context.Context, connection types.ClientConnection,
	streamConnCallbacks types.StreamConnectionEventListener,
	connCallbacks types.ConnectionEventListener) types.ClientStreamConnection {

	csc := &clientStreamConnection{
		streamConnection: streamConnection{
			context:    ctx,
			conn:       connection,
			bufChan:    make(chan types.IoBuffer),
			connClosed: make(chan bool, 1),
		},
		connectionEventListener:       connCallbacks,
		streamConnectionEventListener: streamConnCallbacks,
		requestSent:                   make(chan bool, 1),
	}

	csc.br = bufio.NewReader(csc)
	csc.bw = bufio.NewWriter(csc)

	go func() {
		defer func() {
			if p := recover(); p != nil {
				log.DefaultLogger.Errorf("http client serve goroutine panic %v", p)
				debug.PrintStack()

				csc.serve()
			}
		}()

		csc.serve()
	}()

	return csc
}

func (conn *clientStreamConnection) serve() {
	for {
		select {
		case <-conn.requestSent:
		case <-conn.connClosed:
			return
		}

		s := conn.stream
		buffers := httpBuffersByContext(s.ctx)
		s.response = &buffers.clientResponse

		// 1. blocking read using fasthttp.Response.Read
		err := s.response.Read(conn.br)
		if err != nil {
			if s != nil {
				s.ResetStream(types.StreamRemoteReset)
				log.DefaultLogger.Errorf("Http client codec goroutine error: %s", err)

			}
			return
		}

		log.Proxy.Infof(s.stream.ctx, "[stream][http] receive response, requestId = %v", s.stream.id)

		// 2. response processing
		resetConn := false
		if s.response.ConnectionClose() {
			resetConn = true
		}

		if atomic.LoadInt32(&s.readDisableCount) <= 0 {
			s.handleResponse()
		}

		// 3. local reset if header 'Connection: close' exists
		if resetConn {
			// close connection
			s.connection.conn.Close(types.NoFlush, types.LocalClose)
			return
		}
	}
}

func (conn *clientStreamConnection) GoAway() {}

func (conn *clientStreamConnection) NewStream(ctx context.Context, receiver types.StreamReceiveListener) types.StreamSender {
	id := protocol.GenerateID()
	buffers := httpBuffersByContext(ctx)
	s := &buffers.clientStream
	s.stream = stream{
		id:       id,
		ctx:      mosnctx.WithValue(ctx, types.ContextKeyStreamID, id),
		request:  &buffers.clientRequest,
		receiver: receiver,
	}
	s.connection = conn

	conn.mutex.Lock()
	conn.stream = s
	conn.mutex.Unlock()
	return s
}

func (conn *clientStreamConnection) ActiveStreamsNum() int {
	conn.mutex.RLock()
	defer conn.mutex.RUnlock()

	if conn.stream == nil {
		return 0
	} else {
		return 1
	}
}

func (conn *clientStreamConnection) Reset(reason types.StreamResetReason) {
	close(conn.bufChan)
	close(conn.connClosed)
}

// types.ServerStreamConnection
type serverStreamConnection struct {
	streamConnection
	contextManager *str.ContextManager

	close bool

	stream                   *serverStream
	mutex                    sync.RWMutex
	serverStreamConnListener types.ServerStreamConnectionEventListener
}

func newServerStreamConnection(ctx context.Context, connection types.Connection,
	callbacks types.ServerStreamConnectionEventListener) types.ServerStreamConnection {
	ssc := &serverStreamConnection{
		streamConnection: streamConnection{
			context:    ctx,
			conn:       connection,
			bufChan:    make(chan types.IoBuffer),
			connClosed: make(chan bool, 1),
		},
		contextManager:           str.NewContextManager(ctx),
		serverStreamConnListener: callbacks,
	}

	// init first context
	ssc.contextManager.Next()

	ssc.br = bufio.NewReader(ssc)
	ssc.bw = bufio.NewWriter(ssc)

	// Reset would not be called in server-side scene, so add listener for connection event
	connection.AddConnectionEventListener(ssc)

	// set not support transfer connection
	ssc.conn.SetTransferEventListener(func() bool {
		ssc.close = true
		return false
	})

	go func() {
		defer func() {
			if p := recover(); p != nil {
				log.DefaultLogger.Errorf("http server serve goroutine panic %v", p)
				debug.PrintStack()

				ssc.serve()
			}
		}()

		ssc.serve()
	}()

	return ssc
}

func (conn *serverStreamConnection) OnEvent(event types.ConnectionEvent) {
	if event.IsClose() {
		close(conn.bufChan)
		close(conn.connClosed)
	}
}

func (conn *serverStreamConnection) serve() {
	for {
		// 1. pre alloc stream-level ctx with bufferCtx
		ctx := conn.contextManager.Get()
		buffers := httpBuffersByContext(ctx)
		request := &buffers.serverRequest

		// 2. blocking read using fasthttp.Request.Read
		err := request.ReadLimitBody(conn.br, defaultMaxRequestBodySize)
		if err == nil {
			// 3. 'Expect: 100-continue' request handling.
			// See http://www.w3.org/Protocols/rfc2616/rfc2616-sec8.html for details.
			if request.MayContinue() {
				// Send 'HTTP/1.1 100 Continue' response.
				conn.conn.Write(buffer.NewIoBufferBytes(strResponseContinue))

				// read request body
				err = request.ContinueReadBody(conn.br, defaultMaxRequestBodySize)

				// remove 'Expect' header, so it would not be sent to the upstream
				request.Header.Del("Expect")
			}
		}
		if err != nil {
			// "read timeout with nothing read" is the error of returned by fasthttp v1.2.0
			// if connection closed with nothing read.
			if err != errConnClose && err != io.EOF && err.Error() != "read timeout with nothing read" {
				// write error response
				conn.conn.Write(buffer.NewIoBufferBytes(strErrorResponse))

				// close connection with flush
				conn.conn.Close(types.FlushWrite, types.LocalClose)
			}
			return
		}

		id := protocol.GenerateID()
		s := &buffers.serverStream

		// 4. request processing
		s.stream = stream{
			id:       id,
			ctx:      mosnctx.WithValue(ctx, types.ContextKeyStreamID, id),
			request:  request,
			response: &buffers.serverResponse,
		}
		s.connection = conn
		s.responseDoneChan = make(chan bool, 1)

		var span types.Span
		if trace.IsTracingEnabled() {
			span = spanBuilder.BuildSpan(ctx, request)
		}
		s.stream.ctx = s.connection.contextManager.InjectTrace(ctx, span)

		log.Proxy.Infof(s.stream.ctx, "[stream][http] new stream detect, requestId = %v", s.stream.id)

		s.receiver = conn.serverStreamConnListener.NewStreamDetect(s.stream.ctx, s, span)

		conn.mutex.Lock()
		conn.stream = s
		conn.mutex.Unlock()

		if atomic.LoadInt32(&s.readDisableCount) <= 0 {
			s.handleRequest()
		}

		// 5. wait for proxy done
		select {
		case <-s.responseDoneChan:
		case <-conn.connClosed:
			return
		}

		conn.contextManager.Next()
	}
}

func (conn *serverStreamConnection) ActiveStreamsNum() int {
	conn.mutex.RLock()
	defer conn.mutex.RUnlock()

	if conn.stream == nil {
		return 0
	} else {
		return 1
	}
}

func (conn *serverStreamConnection) Reset(reason types.StreamResetReason) {
	close(conn.bufChan)
}

// types.Stream
// types.StreamSender
type stream struct {
	str.BaseStream

	id               uint64
	readDisableCount int32
	ctx              context.Context

	// NOTICE: fasthttp ctx and its member not allowed holding by others after request handle finished
	request  *fasthttp.Request
	response *fasthttp.Response

	receiver types.StreamReceiveListener
}

// types.Stream
func (s *stream) ID() uint64 {
	return s.id
}

// types.StreamSender for request
type clientStream struct {
	stream

	connection *clientStreamConnection
}

// types.StreamSender
func (s *clientStream) AppendHeaders(context context.Context, headersIn types.HeaderMap, endStream bool) error {
	headers := headersIn.(mosnhttp.RequestHeader)

	// TODO: protocol convert in pkg/protocol
	//if the request contains body, use "POST" as default, the http request method will be setted by MosnHeaderMethod
	if endStream {
		headers.SetMethod(http.MethodGet)
	} else {
		headers.SetMethod(http.MethodPost)
	}

	removeInternalHeaders(headers, s.connection.conn.RemoteAddr())

	// copy headers
	headers.CopyTo(&s.request.Header)

	if endStream {
		s.endStream()
	}

	return nil
}

func (s *clientStream) AppendData(context context.Context, data types.IoBuffer, endStream bool) error {
	s.request.SetBody(data.Bytes())

	if endStream {
		s.endStream()
	}

	return nil
}

func (s *clientStream) AppendTrailers(context context.Context, trailers types.HeaderMap) error {
	s.endStream()
	return nil
}

func (s *clientStream) endStream() {
	s.doSend()
	s.connection.requestSent <- true
}

func (s *clientStream) ReadDisable(disable bool) {
	if disable {
		atomic.AddInt32(&s.readDisableCount, 1)
	} else {
		newCount := atomic.AddInt32(&s.readDisableCount, -1)

		if newCount <= 0 {
			s.handleResponse()
		}
	}
}

func (s *clientStream) doSend() {
	if _, err := s.request.WriteTo(s.connection); err != nil {
		log.Proxy.Errorf(s.stream.ctx, "[stream][http] send request error: %+v", err)
	} else {
		log.Proxy.Infof(s.stream.ctx, "[stream][http] send request, requestId = %v", s.stream.id)
	}
}

func (s *clientStream) handleResponse() {
	if s.response != nil {
		header := mosnhttp.ResponseHeader{&s.response.Header, nil}

		statusCode := header.StatusCode()
		status := strconv.Itoa(statusCode)
		// inherit upstream's response status
		header.Set(types.HeaderStatus, status)

		log.DefaultLogger.Debugf("remote:%s, status:%s", s.connection.conn.RemoteAddr(), status)

		hasData := true
		if len(s.response.Body()) == 0 {
			hasData = false
		}

		s.connection.mutex.Lock()
		s.connection.stream = nil
		s.connection.mutex.Unlock()

		if hasData {
			s.receiver.OnReceive(s.ctx, header, buffer.NewIoBufferBytes(s.response.Body()), nil)
		} else {
			s.receiver.OnReceive(s.ctx, header, nil, nil)
		}

		//TODO cannot recycle immediately, headers might be used by proxy logic
		s.request = nil
		s.response = nil
	}
}

func (s *clientStream) GetStream() types.Stream {
	return s
}

// types.StreamSender for response
type serverStream struct {
	stream

	connection       *serverStreamConnection
	responseDoneChan chan bool
}

// types.StreamSender
func (s *serverStream) AppendHeaders(context context.Context, headersIn types.HeaderMap, endStream bool) error {
	switch headers := headersIn.(type) {
	case mosnhttp.RequestHeader:
		// hijack scene
		if status, ok := headers.Get(types.HeaderStatus); ok {
			headers.Del(types.HeaderStatus)

			statusCode, _ := strconv.Atoi(status)
			s.response.SetStatusCode(statusCode)

			removeInternalHeaders(headers, s.connection.conn.RemoteAddr())

			// need to echo all request headers for protocol convert
			headers.VisitAll(func(key, value []byte) {
				s.response.Header.SetBytesKV(key, value)
			})
		}
	case mosnhttp.ResponseHeader:
		if status, ok := headers.Get(types.HeaderStatus); ok {
			headers.Del(types.HeaderStatus)

			statusCode, _ := strconv.Atoi(status)
			headers.SetStatusCode(statusCode)
		}

		headers.CopyTo(&s.response.Header)
	}

	if endStream {
		s.endStream()
	}

	return nil
}

func (s *serverStream) AppendData(context context.Context, data types.IoBuffer, endStream bool) error {
	s.response.SetBody(data.Bytes())

	if endStream {
		s.endStream()
	}

	return nil
}

func (s *serverStream) AppendTrailers(context context.Context, trailers types.HeaderMap) error {
	s.endStream()
	return nil
}

func (s *serverStream) endStream() {
	resetConn := false
	// check if we need close connection
	if s.connection.close || s.request.Header.ConnectionClose() {
		s.response.SetConnectionClose()
		resetConn = true
	} else if !s.request.Header.IsHTTP11() {
		// Set 'Connection: keep-alive' response header for non-HTTP/1.1 request.
		// There is no need in setting this header for http/1.1, since in http/1.1
		// connections are keep-alive by default.
		s.response.Header.SetCanonical(HKConnection, HVKeepAlive)
	}
	defer s.DestroyStream()

	s.doSend()
	s.responseDoneChan <- true

	if resetConn {
		// close connection
		s.connection.conn.Close(types.FlushWrite, types.LocalClose)
	}

	// clean up & recycle
	s.connection.mutex.Lock()
	s.connection.stream = nil
	s.connection.mutex.Unlock()
}

func (s *serverStream) ReadDisable(disable bool) {
	if disable {
		atomic.AddInt32(&s.readDisableCount, 1)
	} else {
		newCount := atomic.AddInt32(&s.readDisableCount, -1)

		if newCount <= 0 {
			s.handleRequest()
		}
	}
}

func (s *serverStream) doSend() {
	if _, err := s.response.WriteTo(s.connection); err != nil {
		log.Proxy.Errorf(s.stream.ctx, "[stream][http] send response error: %+v", err)
	} else {
		log.Proxy.Infof(s.stream.ctx, "[stream][http] send response, requestId = %v", s.stream.id)
	}
}

func (s *serverStream) handleRequest() {
	if s.request != nil {

		// header
		header := mosnhttp.RequestHeader{&s.request.Header, nil}

		// set non-header info in request-line, like method, uri
		injectInternalHeaders(header, s.request.URI())

		hasData := true
		if len(s.request.Body()) == 0 {
			hasData = false
		}

		if hasData {
			s.receiver.OnReceive(s.ctx, header, buffer.NewIoBufferBytes(s.request.Body()), nil)
		} else {
			s.receiver.OnReceive(s.ctx, header, nil, nil)
		}
	}
}

func (s *serverStream) GetStream() types.Stream {
	return s
}

// consider host, method, path are necessary, but check querystring
func injectInternalHeaders(headers mosnhttp.RequestHeader, uri *fasthttp.URI) {
	// 1. host
	headers.Set(protocol.MosnHeaderHostKey, string(uri.Host()))
	// 2. :authority
	headers.Set(protocol.IstioHeaderHostKey, string(uri.Host()))
	// 3. method
	headers.Set(protocol.MosnHeaderMethod, string(headers.Method()))
	// 4. path
	headers.Set(protocol.MosnHeaderPathKey, string(uri.Path()))
	// 5. querystring
	qs := uri.QueryString()
	if len(qs) > 0 {
		headers.Set(protocol.MosnHeaderQueryStringKey, string(qs))
	}
}

func removeInternalHeaders(headers mosnhttp.RequestHeader, remoteAddr net.Addr) {
	// assemble uri
	uri := ""

	// path
	if path, ok := headers.Get(protocol.MosnHeaderPathKey); ok && path != "" {
		headers.Del(protocol.MosnHeaderPathKey)
		uri += path
	} else {
		uri += "/"
	}

	// querystring
	queryString, ok := headers.Get(protocol.MosnHeaderQueryStringKey)
	if ok && queryString != "" {
		headers.Del(protocol.MosnHeaderQueryStringKey)
		uri += "?" + queryString
	}

	headers.SetRequestURI(uri)

	if method, ok := headers.Get(protocol.MosnHeaderMethod); ok {
		headers.Del(protocol.MosnHeaderMethod)
		headers.SetMethod(method)
	}

	if host, ok := headers.Get(protocol.MosnHeaderHostKey); ok {
		headers.Del(protocol.MosnHeaderHostKey)
		headers.SetHost(host)
	} else {
		headers.SetHost(remoteAddr.String())
	}

	if host, ok := headers.Get(protocol.IstioHeaderHostKey); ok {
		headers.Del(protocol.IstioHeaderHostKey)
		headers.SetHost(host)
	}

<<<<<<< HEAD
=======
}

// contextManager
type contextManager struct {
	base context.Context
	curr context.Context
}

func (cm *contextManager) next() {
	// new stream-level context based on connection-level's
	cm.curr = buffer.NewBufferPoolContext(mosnctx.Clone(cm.base))
>>>>>>> 6191e4b6
}<|MERGE_RESOLUTION|>--- conflicted
+++ resolved
@@ -234,7 +234,9 @@
 			return
 		}
 
-		log.Proxy.Infof(s.stream.ctx, "[stream][http] receive response, requestId = %v", s.stream.id)
+		if log.Proxy.GetLogLevel() >= log.DEBUG {
+			log.Proxy.Debugf(s.stream.ctx, "[stream][http] receive response, requestId = %v", s.stream.id)
+		}
 
 		// 2. response processing
 		resetConn := false
@@ -396,7 +398,7 @@
 		// 4. request processing
 		s.stream = stream{
 			id:       id,
-			ctx:      mosnctx.WithValue(ctx, types.ContextKeyStreamID, id),
+			ctx:      context.WithValue(ctx, types.ContextKeyStreamID, id),
 			request:  request,
 			response: &buffers.serverResponse,
 		}
@@ -763,8 +765,6 @@
 		headers.SetHost(host)
 	}
 
-<<<<<<< HEAD
-=======
 }
 
 // contextManager
@@ -776,5 +776,4 @@
 func (cm *contextManager) next() {
 	// new stream-level context based on connection-level's
 	cm.curr = buffer.NewBufferPoolContext(mosnctx.Clone(cm.base))
->>>>>>> 6191e4b6
 }