--- conflicted
+++ resolved
@@ -1,4 +1,3 @@
-<<<<<<< HEAD
 /*
  * Licensed to the Apache Software Foundation (ASF) under one or more
  * contributor license agreements.  See the NOTICE file distributed with
@@ -22,31 +21,31 @@
 	"testing"
 )
 
-func Test_SplitRequest_01(t *testing.T) {
-	msg := []byte{0x0e, 1, 1, 0, 2, 0, 0, 0, 0x00, 0x00, 0x00, 0x00, 0x12, 0x34, 0x56, 0x78, 30}
+func Test_SplitFrame_01(t *testing.T) {
+	msg := []byte{0x0e, 1, 1, 0, 2, 0, 0, 0, 0x00, 0x00, 0x00, 0x00, 0x12, 0x34, 0x56, 0x78, 0, 0, 0, 0}
+	rpc := NewRPCHSF()
+	reqs := rpc.SplitFrame(msg)
+	reqsLen := len(reqs)
+	if reqsLen != 1 {
+		t.Errorf("%d != 1", reqsLen)
+	} else {
+		t.Log("split response succ ok")
+	}
+}
+
+func Test_SplitFrame_02(t *testing.T) {
+	msg := []byte{0x0e, 1, 2, 0, 2, 0, 0, 0, 0x00, 0x00, 0x00, 0x00, 0x12, 0x34, 0x56, 0x78, 30}
 	rpc := NewRPCHSF()
 	reqs := rpc.SplitFrame(msg)
 	reqsLen := len(reqs)
 	if reqsLen != 0 {
 		t.Errorf("%d != 0", reqsLen)
 	} else {
-		t.Log("split response ok")
-	}
-}
-
-func Test_SplitRequest_02(t *testing.T) {
-	msg := []byte{0x0e, 1, 2, 0, 2, 0, 0, 0, 0x00, 0x00, 0x00, 0x00, 0x12, 0x34, 0x56, 0x78, 30}
-	rpc := NewRPCHSF()
-	reqs := rpc.SplitFrame(msg)
-	reqsLen := len(reqs)
-	if reqsLen != 0 {
-		t.Errorf("%d != 0", reqsLen)
-	} else {
 		t.Log("split illegal type msg ok")
 	}
 }
 
-func Test_SplitRequest_03(t *testing.T) {
+func Test_SplitFrame_03(t *testing.T) {
 	msg := []byte{0x0e, 1, 0, 2, 0, 0, 0, 0x00, 0x00, 0x00, 0x00, 0x12, 0x34, 0x56, 0x78, 0, 0, 3, 0, 0, 0, 0, 1, 0, 0, 0, 1, 0, 0, 0, 0, 0, 0, 0, 0, 'a', 'b', 0x0e, 1, 0, 2, 0, 0, 0, 0x00, 0x00, 0x00, 0x00, 0x12, 0x34, 0x56, 0x79, 0, 0, 3, 0, 0, 0, 0, 1, 0, 0, 0, 1, 0, 0, 0, 0, 0, 0, 0, 0, 'c', 'd', 0x0e, 1, 0, 2, 0, 0, 0, 0x00, 0x00, 0x00, 0x00, 0x12, 0x34, 0x56, 0x77, 0, 0, 3, 0, 0, 0, 0, 1, 0, 0, 0, 1, 0, 0, 0, 0, 0, 0, 0, 0, 'e', 'f'}
 	rpc := NewRPCHSF()
 	reqs := rpc.SplitFrame(msg)
@@ -58,7 +57,7 @@
 	}
 }
 
-func Test_SplitRequest_04(t *testing.T) {
+func Test_SplitFrame_04(t *testing.T) {
 	msg := []byte{0x0e, 1, 0, 2, 0, 0, 0, 0x00, 0x00, 0x00, 0x00, 0x12, 0x34, 0x56, 0x78, 0, 0, 3, 0, 0, 0, 0, 1, 0, 0, 0, 1, 0, 0, 0, 0, 0, 0, 0, 0, 'a', 'b', 0x0e, 1, 0, 2, 0, 0, 0, 0x00, 0x00, 0x00, 0x00, 0x12, 0x34, 0x56, 0x79, 0, 0, 3, 0, 0, 0, 0, 1, 0, 0, 0, 1, 0, 0, 0, 0, 0, 0, 0, 0, 'c'}
 	rpc := NewRPCHSF()
 	reqs := rpc.SplitFrame(msg)
@@ -70,7 +69,7 @@
 	}
 }
 
-func Test_SplitRequest_05(t *testing.T) {
+func Test_SplitFrame_05(t *testing.T) {
 	msg := []byte{14, 1, 0, 4, 0, 0, 3, 0, 0, 0, 0, 0, 0, 0, 0, 0, 0, 7, 208, 0, 0, 0, 45, 0, 0, 0, 8, 0, 0, 0, 1, 0, 0, 0, 16, 0, 0, 0, 6, 0, 0, 0, 143, 99, 111, 109, 46, 116, 101, 115, 116, 46, 112, 97, 110, 100, 111, 114, 97, 46, 104, 115, 102, 46, 72, 101, 108, 108, 111, 83, 101, 114, 118, 105, 99, 101, 58, 49, 46, 48, 46, 48, 46, 100, 97, 105, 108, 121, 115, 97, 121, 72, 101, 108, 108, 111, 106, 97, 118, 97, 46, 108, 97, 110, 103, 46, 83, 116, 114, 105, 110, 103, 5, 119, 111, 114, 108, 100, 72, 16, 67, 111, 110, 115, 117, 109, 101, 114, 45, 65, 112, 112, 78, 97, 109, 101, 15, 104, 115, 102, 45, 115, 101, 114, 118, 101, 114, 45, 100, 101, 109, 111, 12, 116, 97, 114, 103, 101, 116, 95, 103, 114, 111, 117, 112, 4, 72, 83, 70, 49, 4, 95, 84, 73, 68, 78, 16, 101, 97, 103, 108, 101, 101, 121, 101, 95, 99, 111, 110, 116, 101, 120, 116, 72, 7, 116, 114, 97, 99, 101, 73, 100, 30, 48, 97, 57, 55, 54, 51, 54, 55, 49, 53, 51, 53, 48, 56, 50, 55, 56, 54, 49, 48, 55, 49, 48, 48, 49, 100, 48, 48, 54, 49, 5, 114, 112, 99, 73, 100, 1, 57, 16, 101, 97, 103, 108, 101, 69, 121, 101, 85, 115, 101, 114, 68, 97, 116, 97, 78, 90, 90}
 	rpc := NewRPCHSF()
 	reqs := rpc.SplitFrame(msg)
@@ -82,15 +81,15 @@
 	}
 }
 
-func Test_SplitRequest_06(t *testing.T) {
+func Test_SplitFrame_06(t *testing.T) {
 	msg := []byte{14, 1, 0, 4, 0, 0, 3, 0, 0, 0, 0, 0, 0, 0, 0, 0, 0, 7, 208, 0, 0, 0, 45, 0, 0, 0, 8, 0, 0, 0, 1, 0, 0, 0, 16, 0, 0, 0, 6, 0, 0, 0, 143, 99, 111, 109, 46, 116, 101, 115, 116, 46, 112, 97, 110, 100, 111, 114, 97, 46, 104, 115, 102, 46, 72, 101, 108, 108, 111, 83, 101, 114, 118, 105, 99, 101, 58, 49, 46, 48, 46, 48, 46, 100, 97, 105, 108, 121, 115, 97, 121, 72, 101, 108, 108, 111, 106, 97, 118, 97, 46, 108, 97, 110, 103, 46, 83, 116, 114, 105, 110, 103, 5, 119, 111, 114, 108, 100, 72, 16, 67, 111, 110, 115, 117, 109, 101, 114, 45, 65, 112, 112, 78, 97, 109, 101, 15, 104, 115, 102, 45, 115, 101, 114, 118, 101, 114, 45, 100, 101, 109, 111, 12, 116, 97, 114, 103, 101, 116, 95, 103, 114, 111, 117, 112, 4, 72, 83, 70, 49, 4, 95, 84, 73, 68, 78, 16, 101, 97, 103, 108, 101, 101, 121, 101, 95, 99, 111, 110, 116, 101, 120, 116, 72, 7, 116, 114, 97, 99, 101, 73, 100, 30, 48, 97, 57, 55, 54, 51, 54, 55, 49, 53, 51, 53, 48, 56, 50, 55, 56, 54, 49, 48, 55, 49, 48, 48, 49, 100, 48, 48, 54, 49, 5, 114, 112, 99, 73, 100, 1, 57, 16, 101, 97, 103, 108, 101, 69, 121, 101, 85, 115, 101, 114, 68, 97, 116, 97, 78, 90, 90, 12, 0, 1, 0, 0, 0, 0, 0, 0, 0, 0, 0, 0, 1, 0, 0, 11, 184, 12, 0, 1, 0, 0, 0, 0, 0, 0, 0, 0, 0, 0, 2, 0, 0, 11, 184, 12, 0, 1, 0, 0, 0, 0, 0, 0, 0, 0, 0, 0, 3, 0, 0, 11, 184}
 	rpc := NewRPCHSF()
 	reqs := rpc.SplitFrame(msg)
 	reqsLen := len(reqs)
-	if reqsLen != 1 {
-		t.Errorf("%d != 1", reqsLen)
-	} else {
-		t.Log("split request follow with heart-beat msg ok")
+	if reqsLen != 4 {
+		t.Errorf("%d != 4", reqsLen)
+	} else {
+		t.Log("split request follow with heart-beat frame ok")
 	}
 }
 
@@ -289,297 +288,4 @@
 	} else {
 		t.Log("GetMethodName succ ok")
 	}
-}
-=======
-/*
- * Licensed to the Apache Software Foundation (ASF) under one or more
- * contributor license agreements.  See the NOTICE file distributed with
- * this work for additional information regarding copyright ownership.
- * The ASF licenses this file to You under the Apache License, Version 2.0
- * (the "License"); you may not use this file except in compliance with
- * the License.  You may obtain a copy of the License at
- *
- *     http://www.apache.org/licenses/LICENSE-2.0
- *
- * Unless required by applicable law or agreed to in writing, software
- * distributed under the License is distributed on an "AS IS" BASIS,
- * WITHOUT WARRANTIES OR CONDITIONS OF ANY KIND, either express or implied.
- * See the License for the specific language governing permissions and
- * limitations under the License.
- */
-
-package subprotocol
-
-import (
-	"testing"
-)
-
-func Test_SplitFrame_01(t *testing.T) {
-	msg := []byte{0x0e, 1, 1, 0, 2, 0, 0, 0, 0x00, 0x00, 0x00, 0x00, 0x12, 0x34, 0x56, 0x78, 0, 0, 0, 0}
-	rpc := NewRPCHSF()
-	reqs := rpc.SplitFrame(msg)
-	reqsLen := len(reqs)
-	if reqsLen != 1 {
-		t.Errorf("%d != 1", reqsLen)
-	} else {
-		t.Log("split response succ ok")
-	}
-}
-
-func Test_SplitFrame_02(t *testing.T) {
-	msg := []byte{0x0e, 1, 2, 0, 2, 0, 0, 0, 0x00, 0x00, 0x00, 0x00, 0x12, 0x34, 0x56, 0x78, 30}
-	rpc := NewRPCHSF()
-	reqs := rpc.SplitFrame(msg)
-	reqsLen := len(reqs)
-	if reqsLen != 0 {
-		t.Errorf("%d != 0", reqsLen)
-	} else {
-		t.Log("split illegal type msg ok")
-	}
-}
-
-func Test_SplitFrame_03(t *testing.T) {
-	msg := []byte{0x0e, 1, 0, 2, 0, 0, 0, 0x00, 0x00, 0x00, 0x00, 0x12, 0x34, 0x56, 0x78, 0, 0, 3, 0, 0, 0, 0, 1, 0, 0, 0, 1, 0, 0, 0, 0, 0, 0, 0, 0, 'a', 'b', 0x0e, 1, 0, 2, 0, 0, 0, 0x00, 0x00, 0x00, 0x00, 0x12, 0x34, 0x56, 0x79, 0, 0, 3, 0, 0, 0, 0, 1, 0, 0, 0, 1, 0, 0, 0, 0, 0, 0, 0, 0, 'c', 'd', 0x0e, 1, 0, 2, 0, 0, 0, 0x00, 0x00, 0x00, 0x00, 0x12, 0x34, 0x56, 0x77, 0, 0, 3, 0, 0, 0, 0, 1, 0, 0, 0, 1, 0, 0, 0, 0, 0, 0, 0, 0, 'e', 'f'}
-	rpc := NewRPCHSF()
-	reqs := rpc.SplitFrame(msg)
-	reqsLen := len(reqs)
-	if reqsLen != 3 {
-		t.Errorf("%d != 3", reqsLen)
-	} else {
-		t.Log("split mulit-request ok")
-	}
-}
-
-func Test_SplitFrame_04(t *testing.T) {
-	msg := []byte{0x0e, 1, 0, 2, 0, 0, 0, 0x00, 0x00, 0x00, 0x00, 0x12, 0x34, 0x56, 0x78, 0, 0, 3, 0, 0, 0, 0, 1, 0, 0, 0, 1, 0, 0, 0, 0, 0, 0, 0, 0, 'a', 'b', 0x0e, 1, 0, 2, 0, 0, 0, 0x00, 0x00, 0x00, 0x00, 0x12, 0x34, 0x56, 0x79, 0, 0, 3, 0, 0, 0, 0, 1, 0, 0, 0, 1, 0, 0, 0, 0, 0, 0, 0, 0, 'c'}
-	rpc := NewRPCHSF()
-	reqs := rpc.SplitFrame(msg)
-	reqsLen := len(reqs)
-	if reqsLen != 1 {
-		t.Errorf("%d != 1", reqsLen)
-	} else {
-		t.Log("split half-baked-request ok")
-	}
-}
-
-func Test_SplitFrame_05(t *testing.T) {
-	msg := []byte{14, 1, 0, 4, 0, 0, 3, 0, 0, 0, 0, 0, 0, 0, 0, 0, 0, 7, 208, 0, 0, 0, 45, 0, 0, 0, 8, 0, 0, 0, 1, 0, 0, 0, 16, 0, 0, 0, 6, 0, 0, 0, 143, 99, 111, 109, 46, 116, 101, 115, 116, 46, 112, 97, 110, 100, 111, 114, 97, 46, 104, 115, 102, 46, 72, 101, 108, 108, 111, 83, 101, 114, 118, 105, 99, 101, 58, 49, 46, 48, 46, 48, 46, 100, 97, 105, 108, 121, 115, 97, 121, 72, 101, 108, 108, 111, 106, 97, 118, 97, 46, 108, 97, 110, 103, 46, 83, 116, 114, 105, 110, 103, 5, 119, 111, 114, 108, 100, 72, 16, 67, 111, 110, 115, 117, 109, 101, 114, 45, 65, 112, 112, 78, 97, 109, 101, 15, 104, 115, 102, 45, 115, 101, 114, 118, 101, 114, 45, 100, 101, 109, 111, 12, 116, 97, 114, 103, 101, 116, 95, 103, 114, 111, 117, 112, 4, 72, 83, 70, 49, 4, 95, 84, 73, 68, 78, 16, 101, 97, 103, 108, 101, 101, 121, 101, 95, 99, 111, 110, 116, 101, 120, 116, 72, 7, 116, 114, 97, 99, 101, 73, 100, 30, 48, 97, 57, 55, 54, 51, 54, 55, 49, 53, 51, 53, 48, 56, 50, 55, 56, 54, 49, 48, 55, 49, 48, 48, 49, 100, 48, 48, 54, 49, 5, 114, 112, 99, 73, 100, 1, 57, 16, 101, 97, 103, 108, 101, 69, 121, 101, 85, 115, 101, 114, 68, 97, 116, 97, 78, 90, 90}
-	rpc := NewRPCHSF()
-	reqs := rpc.SplitFrame(msg)
-	reqsLen := len(reqs)
-	if reqsLen != 1 {
-		t.Errorf("%d != 1", reqsLen)
-	} else {
-		t.Log("split request ok")
-	}
-}
-
-func Test_SplitFrame_06(t *testing.T) {
-	msg := []byte{14, 1, 0, 4, 0, 0, 3, 0, 0, 0, 0, 0, 0, 0, 0, 0, 0, 7, 208, 0, 0, 0, 45, 0, 0, 0, 8, 0, 0, 0, 1, 0, 0, 0, 16, 0, 0, 0, 6, 0, 0, 0, 143, 99, 111, 109, 46, 116, 101, 115, 116, 46, 112, 97, 110, 100, 111, 114, 97, 46, 104, 115, 102, 46, 72, 101, 108, 108, 111, 83, 101, 114, 118, 105, 99, 101, 58, 49, 46, 48, 46, 48, 46, 100, 97, 105, 108, 121, 115, 97, 121, 72, 101, 108, 108, 111, 106, 97, 118, 97, 46, 108, 97, 110, 103, 46, 83, 116, 114, 105, 110, 103, 5, 119, 111, 114, 108, 100, 72, 16, 67, 111, 110, 115, 117, 109, 101, 114, 45, 65, 112, 112, 78, 97, 109, 101, 15, 104, 115, 102, 45, 115, 101, 114, 118, 101, 114, 45, 100, 101, 109, 111, 12, 116, 97, 114, 103, 101, 116, 95, 103, 114, 111, 117, 112, 4, 72, 83, 70, 49, 4, 95, 84, 73, 68, 78, 16, 101, 97, 103, 108, 101, 101, 121, 101, 95, 99, 111, 110, 116, 101, 120, 116, 72, 7, 116, 114, 97, 99, 101, 73, 100, 30, 48, 97, 57, 55, 54, 51, 54, 55, 49, 53, 51, 53, 48, 56, 50, 55, 56, 54, 49, 48, 55, 49, 48, 48, 49, 100, 48, 48, 54, 49, 5, 114, 112, 99, 73, 100, 1, 57, 16, 101, 97, 103, 108, 101, 69, 121, 101, 85, 115, 101, 114, 68, 97, 116, 97, 78, 90, 90, 12, 0, 1, 0, 0, 0, 0, 0, 0, 0, 0, 0, 0, 1, 0, 0, 11, 184, 12, 0, 1, 0, 0, 0, 0, 0, 0, 0, 0, 0, 0, 2, 0, 0, 11, 184, 12, 0, 1, 0, 0, 0, 0, 0, 0, 0, 0, 0, 0, 3, 0, 0, 11, 184}
-	rpc := NewRPCHSF()
-	reqs := rpc.SplitFrame(msg)
-	reqsLen := len(reqs)
-	if reqsLen != 4 {
-		t.Errorf("%d != 4", reqsLen)
-	} else {
-		t.Log("split request follow with heart-beat frame ok")
-	}
-}
-
-func Test_GetStreamId_01(t *testing.T) {
-	msg := []byte{0x0e, 1, 0, 2, 0, 0, 0, 0x00, 0x00, 0x00, 0x00, 0x00, 0x00, 0x00, 78, 0, 0, 3, 0, 0, 0, 0, 1, 0, 0, 0, 1, 0, 0, 0, 0, 0, 0, 0, 0, 'a', 'b'}
-	rpc := NewRPCHSF()
-	strId := rpc.GetStreamId(msg)
-	if strId != "78" {
-		t.Errorf("%s != 78", strId)
-	} else {
-		t.Log("get stream-id from request ok")
-	}
-}
-
-func Test_GetStreamId_02(t *testing.T) {
-	msg := []byte{0x0e, 1, 1, 0, 2, 0, 0, 0, 0x00, 0x00, 0x00, 0x00, 0x00, 0x00, 0x00, 78, 0, 0, 0, 3, 'a', 'b', 'c'}
-	rpc := NewRPCHSF()
-	strId := rpc.GetStreamId(msg)
-	if strId != "78" {
-		t.Errorf("%s != 78", strId)
-	} else {
-		t.Log("get stream-id from response ok")
-	}
-}
-
-func Test_GetStreamId_03(t *testing.T) {
-	msg := []byte{0x0e, 1, 1, 0, 2, 0, 0, 0, 0x01, 0x02}
-	rpc := NewRPCHSF()
-	strId := rpc.GetStreamId(msg)
-	if strId != "" {
-		t.Errorf("%s != ", strId)
-	} else {
-		t.Log("illegal length data ok")
-	}
-}
-
-func Test_GetStreamId_04(t *testing.T) {
-	msg := []byte{0x0e, 1, 2, 0, 2, 0, 0, 0, 0x00, 0x00, 0x00, 0x00, 0x00, 0x00, 0x00, 78, 0, 0, 0, 3, 'a', 'b', 'c'}
-	rpc := NewRPCHSF()
-	strId := rpc.GetStreamId(msg)
-	if strId != "" {
-		t.Errorf("%s != ", strId)
-	} else {
-		t.Log("illegal type data ok")
-	}
-}
-
-func Test_SetStreamId_01(t *testing.T) {
-	msg := []byte{0x0e, 1, 0, 2, 0, 0, 0, 0x00, 0x00, 0x00, 0x00, 0x00, 0x00, 0x00, 78, 0, 0, 3, 0, 0, 0, 0, 1, 0, 0, 0, 1, 0, 0, 0, 0, 0, 0, 0, 0, 'a', 'b'}
-	rpc := NewRPCHSF()
-	newId := "12345678"
-	newMsg := rpc.SetStreamId(msg, newId)
-	strId := rpc.GetStreamId(newMsg)
-	if strId != newId {
-		t.Errorf("%s != %s", strId, newId)
-	} else {
-		t.Log("set stream-id for request succ ok")
-	}
-}
-
-func Test_SetStreamId_02(t *testing.T) {
-	msg := []byte{0x0e, 1, 1, 0, 2, 0, 0, 0, 0x00, 0x00, 0x00, 0x00, 0x00, 0x00, 0x00, 78, 0, 0, 0, 3, 'a', 'b', 'c'}
-	rpc := NewRPCHSF()
-	newId := "9876543"
-	newMsg := rpc.SetStreamId(msg, newId)
-	strId := rpc.GetStreamId(newMsg)
-	if strId != newId {
-		t.Errorf("%s(get) != %s(set)", strId, newId)
-	} else {
-		t.Log("set stream-id for response succ ok")
-	}
-}
-
-func Test_SetStreamId_03(t *testing.T) {
-	msg := []byte{0x0e, 1, 1, 0, 2, 0, 0, 0, 0x00, 0x00, 0x00, 0x00, 0x00, 0x00, 0x00, 78, 0, 0, 0, 3, 'a', 'b', 'c'}
-	rpc := NewRPCHSF()
-	newId := "ok9876543"
-	newMsg := rpc.SetStreamId(msg, newId)
-	strId := rpc.GetStreamId(newMsg)
-	if strId != "78" {
-		t.Errorf("%s != 78", strId)
-	} else {
-		t.Log("set invalid stream-id ok")
-	}
-}
-
-func Test_getHSFReqLen_01(t *testing.T) {
-	msg := []byte{0x0e, 1, 0, 2, 0, 0, 0, 0x00, 0x00, 0x00, 0x00, 0x00, 0x00, 0x00, 78, 0, 0, 3, 0, 0, 0, 0, 1, 0, 0, 0, 1, 0, 0, 0, 0, 0, 0, 0, 0, 'a', 'b'}
-	len := getHSFReqLen(msg)
-	if len != 37 {
-		t.Errorf("%d != 37", len)
-	} else {
-		t.Log("getHSFReqLen succ ok")
-	}
-}
-
-func Test_getHSFReqLen_02(t *testing.T) {
-	msg := []byte{0x0f, 1, 0, 2, 0, 0, 0, 0x00, 0x00, 0x00, 0x00, 0x00, 0x00, 0x00, 78, 0, 0, 3, 0, 0, 0, 0, 1, 0, 0, 0, 1, 0, 0, 0, 0, 0, 0, 0, 0, 'a', 'b'}
-	len := getHSFReqLen(msg)
-	if len != -1 {
-		t.Errorf("%d != -1", len)
-	} else {
-		t.Log("getHSFReqLen illegal magic ok")
-	}
-}
-
-func Test_getHSFReqLen_03(t *testing.T) {
-	msg := []byte{0x0e, 2, 0, 2, 0, 0, 0, 0x00, 0x00, 0x00, 0x00, 0x00, 0x00, 0x00, 78, 0, 0, 3, 0, 0, 0, 0, 1, 0, 0, 0, 1, 0, 0, 0, 0, 0, 0, 0, 0, 'a', 'b'}
-	len := getHSFReqLen(msg)
-	if len != -1 {
-		t.Errorf("%d != -1", len)
-	} else {
-		t.Log("getHSFReqLen unknown version ok")
-	}
-}
-
-func Test_getHSFReqLen_04(t *testing.T) {
-	msg := []byte{0x0e, 1, 0, 2, 0, 0, 0, 0x00, 0x00, 0x00, 0x00, 0x00, 0x00, 0x00, 78, 0, 0}
-	len := getHSFReqLen(msg)
-	if len != -1 {
-		t.Errorf("%d != -1", len)
-	} else {
-		t.Log("getHSFReqLen illegal length ok")
-	}
-}
-
-func Test_getHSFReqLen_05(t *testing.T) {
-	msg := []byte{0x0e, 1, 0, 2, 0, 0, 0, 0x00, 0x00, 0x00, 0x00, 0x00, 0x00, 0x00, 78, 0, 0, 3, 0, 0, 0, 0, 1, 0, 0, 0, 1, 0, 0, 0, 1, 0, 0, 0, 16, 0, 0, 0, 1, 0, 0, 0, 0, 'a', 'b', 'j', 'a', 'v', 'a', '.', 'l', 'a', 'n', 'g', '.', 'S', 't', 'r', 'i', 'n', 'g', 1}
-	len := getHSFReqLen(msg)
-	if len != 62 {
-		t.Errorf("%d != 62", len)
-	} else {
-		t.Log("getHSFReqLen with argument succ ok")
-	}
-}
-
-func Test_getHSFRspLen_01(t *testing.T) {
-	msg := []byte{0x0e, 1, 1, 0, 2, 0, 0, 0, 0x00, 0x00, 0x00, 0x00, 0x00, 0x00, 0x00, 78, 0, 0, 0, 3, 'a', 'b', 'c'}
-	len := getHSFRspLen(msg)
-	if len != 23 {
-		t.Errorf("%d != 23", len)
-	} else {
-		t.Log("getHSFRspLen succ ok")
-	}
-}
-
-func Test_getHSFRspLen_02(t *testing.T) {
-	msg := []byte{0x0e, 1, 1, 0, 2, 0, 0, 0, 0x00, 0x00, 0x00, 0x00, 0x00, 0x00, 0x00, 78}
-	len := getHSFRspLen(msg)
-	if len != -1 {
-		t.Errorf("%d != -1", len)
-	} else {
-		t.Log("getHSFRspLen illegal length ok")
-	}
-}
-
-func Test_GetServiceName_01(t *testing.T) {
-	msg := []byte{0x0e, 1, 0, 2, 0, 0, 0, 0x00, 0x00, 0x00, 0x00, 0x00, 0x00, 0x00, 78, 0, 0, 3, 0, 0, 0, 0, 1, 0, 0, 0, 1, 0, 0, 0, 0, 0, 0, 0, 0, 'a', 'b'}
-	rpc := NewRPCHSF()
-	name := rpc.GetServiceName(msg)
-	if name != "a" {
-		t.Errorf("%s != a", name)
-	} else {
-		t.Log("GetServiceName succ ok")
-	}
-}
-
-func Test_GetServiceName_02(t *testing.T) {
-	msg := []byte{0x0e, 1, 1, 2, 0, 0, 0, 0x00, 0x00, 0x00, 0x00, 0x00, 0x00, 0x00, 78, 0, 0, 3, 0, 0, 0, 0, 1, 0, 0, 0, 1, 0, 0, 0, 0, 0, 0, 0, 0, 'a', 'b'}
-	rpc := NewRPCHSF()
-	name := rpc.GetServiceName(msg)
-	if name != "" {
-		t.Errorf("%s != null", name)
-	} else {
-		t.Log("GetServiceName: is not request ok")
-	}
-}
-
-func Test_GetServiceName_03(t *testing.T) {
-	msg := []byte{0x0e, 1, 0, 2, 0, 0, 0, 0x00, 0x00, 0x00, 0x00, 0x00, 0x00, 0x00, 78, 0, 0, 3, 0, 0, 0, 0, 0, 0, 0, 0, 1, 0, 0, 0, 0, 0, 0, 0, 0, 'b'}
-	rpc := NewRPCHSF()
-	name := rpc.GetServiceName(msg)
-	if name != "" {
-		t.Errorf("%s != null", name)
-	} else {
-		t.Log("GetServiceName null service-name ok")
-	}
-}
-
-func Test_GetMethodName_01(t *testing.T) {
-	msg := []byte{0x0e, 1, 0, 2, 0, 0, 0, 0x00, 0x00, 0x00, 0x00, 0x00, 0x00, 0x00, 78, 0, 0, 3, 0, 0, 0, 0, 1, 0, 0, 0, 1, 0, 0, 0, 0, 0, 0, 0, 0, 'a', 'b'}
-	rpc := NewRPCHSF()
-	name := rpc.GetMethodName(msg)
-	if name != "b" {
-		t.Errorf("%s != b", name)
-	} else {
-		t.Log("GetMethodName succ ok")
-	}
-}
->>>>>>> e282e41a
+}