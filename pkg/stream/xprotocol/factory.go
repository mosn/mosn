--- conflicted
+++ resolved
@@ -56,10 +56,7 @@
 		return stream.FAILED
 	}
 	again := false
-<<<<<<< HEAD
-=======
 
->>>>>>> 8b61426e
 	for subProtocolName, matcher := range subProtocolMatchers {
 		result := matcher(magic)
 		if result == api.MatchSuccess {
