--- conflicted
+++ resolved
@@ -300,11 +300,7 @@
 	// inject timeout
 	// if Timeout is zero, do not set the variable, which makes route timeout config can be activated
 	if frame.GetTimeout() != 0 {
-<<<<<<< HEAD
-		variable.SetVariableValue(ctx, types.VarProxyGlobalTimeout, strconv.Itoa(int(frame.GetTimeout())))
-=======
 		variable.SetString(ctx, types.VarProxyGlobalTimeout, strconv.Itoa(int(frame.GetTimeout())))
->>>>>>> d6ff1157
 	}
 
 	// 3. create server stream
