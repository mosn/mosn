/*
 * Licensed to the Apache Software Foundation (ASF) under one or more
 * contributor license agreements.  See the NOTICE file distributed with
 * this work for additional information regarding copyright ownership.
 * The ASF licenses this file to You under the Apache License, Version 2.0
 * (the "License"); you may not use this file except in compliance with
 * the License.  You may obtain a copy of the License at
 *
 *     http://www.apache.org/licenses/LICENSE-2.0
 *
 * Unless required by applicable law or agreed to in writing, software
 * distributed under the License is distributed on an "AS IS" BASIS,
 * WITHOUT WARRANTIES OR CONDITIONS OF ANY KIND, either express or implied.
 * See the License for the specific language governing permissions and
 * limitations under the License.
 */

package xprotocol

import (
	"context"
	"fmt"
	"strconv"

	"mosn.io/api"

	"mosn.io/mosn/pkg/variable"

	"mosn.io/mosn/pkg/log"
	"mosn.io/mosn/pkg/stream"
	"mosn.io/mosn/pkg/track"
	"mosn.io/mosn/pkg/types"
)

// types.Stream
// types.StreamSender
type xStream struct {
	stream.BaseStream

	id        uint64
	direction stream.StreamDirection // 0: out, 1: in
	ctx       context.Context
	sc        *streamConn

	connReset bool

	receiver types.StreamReceiveListener

	frame api.XFrame
}

// ~~ types.Stream
func (s *xStream) ID() uint64 {
	return s.id
}

// types.StreamSender
func (s *xStream) AppendHeaders(ctx context.Context, headers types.HeaderMap, endStream bool) (err error) {
	if log.Proxy.GetLogLevel() >= log.DEBUG {
		log.Proxy.Debugf(s.ctx, "[stream] [xprotocol] appendHeaders, direction = %d, requestId = %d", s.direction, s.id)
	}

	// type assertion
	frame, ok := headers.(api.XFrame)
	if !ok {
		err = fmt.Errorf("headers %T is not a XFrame instance", headers)
		return
	}

	// hijack process
	if s.direction == stream.ServerStream && frame.GetStreamType() == api.Request {
<<<<<<< HEAD
		s.frame, err = s.buildHijackResp(frame, headers)
=======
		s.frame, err = s.buildHijackResp(ctx, frame, headers)
>>>>>>> 8b61426e
		if err != nil {
			return
		}
	} else {
		s.frame = frame
	}

	// endStream
	if endStream {
		s.endStream()
	}
	return
}

<<<<<<< HEAD
func (s *xStream) buildHijackResp(request api.XFrame, header types.HeaderMap) (api.XFrame, error) {
	status, err := variable.GetVariableValue(s.ctx, types.VarHeaderStatus)
=======
func (s *xStream) buildHijackResp(ctx context.Context, request api.XFrame, header types.HeaderMap) (api.XFrame, error) {
	status, err := variable.GetString(s.ctx, types.VarHeaderStatus)
>>>>>>> 8b61426e
	if err != nil {
		return nil, err
	}
	if status != "" {
		statusCode, _ := strconv.Atoi(status)
		proto := s.sc.protocol
		return proto.Hijack(ctx, request, proto.Mapping(uint32(statusCode))), nil
	}

	return nil, types.ErrNoStatusCodeForHijack
}

func (s *xStream) AppendData(context context.Context, data types.IoBuffer, endStream bool) error {
	if log.Proxy.GetLogLevel() >= log.DEBUG {
		log.Proxy.Debugf(s.ctx, "[stream] [xprotocol] appendData, direction = %d, requestId = %d", s.direction, s.id)
	}

	s.frame.SetData(data)

	if endStream {
		s.endStream()
	}

	return nil
}

func (s *xStream) AppendTrailers(context context.Context, trailers types.HeaderMap) error {
	s.endStream()

	return nil
}

// Flush stream data
// For server stream, write out response
// For client stream, write out request
func (s *xStream) endStream() {
	defer func() {
		if s.direction == stream.ServerStream {
			s.DestroyStream()
		}
	}()

	if log.Proxy.GetLogLevel() >= log.DEBUG {
		log.Proxy.Debugf(s.ctx, "[stream] [xprotocol] connection %d endStream, direction = %d, requestId = %v", s.sc.netConn.ID(), s.direction, s.id)
	}

	if s.frame != nil {
		// replace requestID
		s.frame.SetRequestId(s.id)

		buf, err := s.sc.protocol.Encode(s.ctx, s.frame)
		if err != nil {
			log.Proxy.Errorf(s.ctx, "[stream] [xprotocol] encode error:%s, requestId = %v", err.Error(), s.id)
			s.ResetStream(types.StreamLocalReset)
			return
		}

		tracks := track.TrackBufferByContext(s.ctx).Tracks

		tracks.StartTrack(track.NetworkDataWrite)
		err = s.sc.netConn.Write(buf)
		tracks.EndTrack(track.NetworkDataWrite)

		if err != nil {
			log.Proxy.Errorf(s.ctx, "[stream] [xprotocol] endStream, requestId = %v, error = %v", s.id, err)
			if err == types.ErrConnectionHasClosed {
				s.ResetStream(types.StreamConnectionFailed)
			} else {
				s.ResetStream(types.StreamLocalReset)
			}
		}
	}
}

func (s *xStream) GetStream() types.Stream {
	return s
}

func (s *xStream) ResetStream(reason types.StreamResetReason) {
	if s.direction == stream.ClientStream && !s.connReset {
		s.sc.clientMutex.Lock()
		delete(s.sc.clientStreams, s.id)
		s.sc.clientMutex.Unlock()
	}

	s.BaseStream.ResetStream(reason)
}<|MERGE_RESOLUTION|>--- conflicted
+++ resolved
@@ -69,11 +69,7 @@
 
 	// hijack process
 	if s.direction == stream.ServerStream && frame.GetStreamType() == api.Request {
-<<<<<<< HEAD
-		s.frame, err = s.buildHijackResp(frame, headers)
-=======
 		s.frame, err = s.buildHijackResp(ctx, frame, headers)
->>>>>>> 8b61426e
 		if err != nil {
 			return
 		}
@@ -88,13 +84,8 @@
 	return
 }
 
-<<<<<<< HEAD
-func (s *xStream) buildHijackResp(request api.XFrame, header types.HeaderMap) (api.XFrame, error) {
-	status, err := variable.GetVariableValue(s.ctx, types.VarHeaderStatus)
-=======
 func (s *xStream) buildHijackResp(ctx context.Context, request api.XFrame, header types.HeaderMap) (api.XFrame, error) {
 	status, err := variable.GetString(s.ctx, types.VarHeaderStatus)
->>>>>>> 8b61426e
 	if err != nil {
 		return nil, err
 	}
