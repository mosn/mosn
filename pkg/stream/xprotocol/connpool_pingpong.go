/*
 * Licensed to the Apache Software Foundation (ASF) under one or more
 * contributor license agreements.  See the NOTICE file distributed with
 * this work for additional information regarding copyright ownership.
 * The ASF licenses this file to You under the Apache License, Version 2.0
 * (the "License"); you may not use this file except in compliance with
 * the License.  You may obtain a copy of the License at
 *
 *     http://www.apache.org/licenses/LICENSE-2.0
 *
 * Unless required by applicable law or agreed to in writing, software
 * distributed under the License is distributed on an "AS IS" BASIS,
 * WITHOUT WARRANTIES OR CONDITIONS OF ANY KIND, either express or implied.
 * See the License for the specific language governing permissions and
 * limitations under the License.
 */

package xprotocol

import (
	"context"
	"sync"
	"sync/atomic"
	"time"

	"mosn.io/api"
	"mosn.io/mosn/pkg/log"
	"mosn.io/mosn/pkg/protocol"
	"mosn.io/mosn/pkg/protocol/xprotocol"
	"mosn.io/mosn/pkg/stream"
	"mosn.io/mosn/pkg/types"
<<<<<<< HEAD
	mosnctx "mosn.io/pkg/context"
=======
	atomicex "go.uber.org/atomic"
>>>>>>> 923eff85
)

// poolPingPong is used for ping pong protocol such as http
// which must keep reading connection, and wait for the upstream to response before sending the next request
type poolPingPong struct {
	*connpool

	totalClientCount atomicex.Uint64 // total clients
	clientMux        sync.Mutex
	idleClients      map[api.Protocol][]*activeClientPingPong
}

// NewPoolPingPong generates a connection pool which uses p pingpong protocol
func NewPoolPingPong(p *connpool) types.ConnectionPool {
	return &poolPingPong{
		connpool:    p,
		idleClients: make(map[api.Protocol][]*activeClientPingPong),
	}
}

// CheckAndInit init the connection pool
func (p *poolPingPong) CheckAndInit(ctx context.Context) bool {
	return true
}

// NewStream Create a client stream and call's by proxy
func (p *poolPingPong) NewStream(ctx context.Context, receiver types.StreamReceiveListener) (types.Host, types.StreamSender, types.PoolFailureReason) {
	host := p.Host()

	c, reason := p.GetActiveClient(ctx, getSubProtocol(ctx))
	if reason != "" {
		return host, nil, reason
	}

	var streamSender = c.codecClient.NewStream(ctx, receiver)

	streamSender.GetStream().AddEventListener(c) // OnResetStream, OnDestroyStream

	// FIXME one way
	// is there any need to skip the metrics?
	if receiver == nil {
		return host, streamSender, ""
	}

	host.HostStats().UpstreamRequestActive.Inc(1)
	host.ClusterInfo().Stats().UpstreamRequestActive.Inc(1)
	host.ClusterInfo().ResourceManager().Requests().Increase()

	return host, streamSender, ""
}

// GetActiveClient get a avail client
// nolint: dupl
func (p *poolPingPong) GetActiveClient(ctx context.Context, subProtocol types.ProtocolName) (*activeClientPingPong, types.PoolFailureReason) {

	host := p.Host()
	if !host.ClusterInfo().ResourceManager().Requests().CanCreate() {
		host.HostStats().UpstreamRequestPendingOverflow.Inc(1)
		host.ClusterInfo().Stats().UpstreamRequestPendingOverflow.Inc(1)
		return nil, types.Overflow
	}

	p.clientMux.Lock()

	n := len(p.idleClients[subProtocol])

	// max conns is 0 means no limit
	maxConns := host.ClusterInfo().ResourceManager().Connections().Max()
	// no available client
	var (
		c      *activeClientPingPong
		reason types.PoolFailureReason
	)

	if n == 0 { // nolint: nestif
		if maxConns == 0 || p.totalClientCount.Load() < maxConns {
			// connection not multiplex,
			// so we can concurrently build connections here
			p.clientMux.Unlock()
			c, reason = p.newActiveClient(ctx, subProtocol)
			if c != nil && reason == "" {
				p.totalClientCount.Inc()
			}

			goto RET
		} else {
			p.clientMux.Unlock()

			host.HostStats().UpstreamRequestPendingOverflow.Inc(1)
			host.ClusterInfo().Stats().UpstreamRequestPendingOverflow.Inc(1)
			c, reason = nil, types.Overflow

			goto RET
		}
	} else {
		defer p.clientMux.Unlock()

		var lastIdx = n - 1
		// Only refuse extra connection, keepalive-connection is closed by timeout
		usedConns := p.totalClientCount.Load() - uint64(n) + 1
		if maxConns != 0 && usedConns > host.ClusterInfo().ResourceManager().Connections().Max() {
			host.HostStats().UpstreamRequestPendingOverflow.Inc(1)
			host.ClusterInfo().Stats().UpstreamRequestPendingOverflow.Inc(1)
			c, reason = nil, types.Overflow
			goto RET
		}

		c = p.idleClients[subProtocol][lastIdx]
		p.idleClients[subProtocol][lastIdx] = nil
		p.idleClients[subProtocol] = p.idleClients[subProtocol][:lastIdx]

		goto RET
	}

RET:

	if c != nil && reason == "" {
		host.HostStats().UpstreamRequestTotal.Inc(1)
		host.ClusterInfo().Stats().UpstreamRequestTotal.Inc(1)
	}

	return c, reason
}

func (p *poolPingPong) Close() {
	p.clientMux.Lock()
	defer p.clientMux.Unlock()

	for _, clients := range p.idleClients {
		for _, c := range clients {
			c.host.Connection.Close(api.NoFlush, api.LocalClose)
		}
	}
}

func (p *poolPingPong) Shutdown() {
	p.clientMux.Lock()
	defer p.clientMux.Unlock()

	for _, clients := range p.idleClients {
		for _, c := range clients {
			c.OnGoAway()
			if c.keepAlive != nil {
				c.keepAlive.keepAlive.Stop()
			}
		}
	}
}

// return client to pool
func (p *poolPingPong) putClientToPoolLocked(client *activeClientPingPong) {
	subProto := client.subProtocol

	if !client.closed {
		p.idleClients[subProto] = append(p.idleClients[subProto], client)
	}
}

func (p *poolPingPong) newActiveClient(ctx context.Context, subProtocol api.Protocol) (*activeClientPingPong, types.PoolFailureReason) {
	ac := &activeClientPingPong{
		pool:        p,
		subProtocol: subProtocol,
		host:        p.Host().CreateConnection(ctx),
	}

	host := p.Host()
	connCtx := ctx

	if len(subProtocol) > 0 {
		connCtx = mosnctx.WithValue(ctx, types.ContextSubProtocol, string(subProtocol))
	}

	ac.host.Connection.AddConnectionEventListener(ac)

	// first connect to dest addr, then create stream client
	if err := ac.host.Connection.Connect(); err != nil {
		return nil, types.ConnectionFailure
	}

	////////// codec client
	codecClient := stream.NewStreamClient(connCtx, p.protocol, ac.host.Connection, host)
	codecClient.SetStreamConnectionEventListener(ac) // ac.OnGoAway
	ac.codecClient = codecClient
	// bytes total adds all connections data together
	codecClient.SetConnectionCollector(host.ClusterInfo().Stats().UpstreamBytesReadTotal, host.ClusterInfo().Stats().UpstreamBytesWriteTotal)

	if subProtocol != "" {
		// Add Keep Alive
		// protocol is from onNewDetectStream
		// check heartbeat enable, hack: judge trigger result of Heartbeater
		proto := xprotocol.GetProtocol(subProtocol)
		if heartbeater, ok := proto.(xprotocol.Heartbeater); ok && heartbeater.Trigger(0) != nil {
			// create keepalive
			rpcKeepAlive := NewKeepAlive(ac.codecClient, subProtocol, time.Second)
			rpcKeepAlive.StartIdleTimeout()

			ac.SetHeartBeater(rpcKeepAlive)
		}
	}
	////////// codec client

	atomic.StoreUint32(&ac.state, Connected)

	// stats
	host.HostStats().UpstreamConnectionTotal.Inc(1)
	host.HostStats().UpstreamConnectionActive.Inc(1)
	host.ClusterInfo().Stats().UpstreamConnectionTotal.Inc(1)
	host.ClusterInfo().Stats().UpstreamConnectionActive.Inc(1)

	return ac, ""
}

// types.StreamEventListener
// types.ConnectionEventListener
// types.StreamConnectionEventListener
// nolint: maligned
type activeClientPingPong struct {
	closeWithActiveReq bool

	closed          bool
	shouldCloseConn bool
	subProtocol     types.ProtocolName
	keepAlive       *keepAliveListener
	state           uint32 // for async connection

	pool        *poolPingPong
	codecClient stream.Client
	host        types.CreateConnectionData
}

// Close return this client back to pool
func (ac *activeClientPingPong) Close(err error) {
	if err != nil {
		// if pool is not using multiplex mode
		// this conn is not in the pool
		ac.host.Connection.Close(api.NoFlush, api.LocalClose)
		return
	}

	// return to pool
	ac.pool.clientMux.Lock()
	defer ac.pool.clientMux.Unlock()
	ac.pool.putClientToPoolLocked(ac)
}

// removeFromPool removes this client from connection pool
func (ac *activeClientPingPong) removeFromPool() {
	p := ac.pool
	subProtocol := ac.subProtocol
	p.clientMux.Lock()

	defer p.clientMux.Unlock()
	p.totalClientCount.Dec()
	for idx, c := range p.idleClients[subProtocol] {
		if c == ac {
			// remove this element
			lastIdx := len(p.idleClients[subProtocol]) - 1
			// 	1. swap this with the last
			p.idleClients[subProtocol][idx], p.idleClients[subProtocol][lastIdx] =
				p.idleClients[subProtocol][lastIdx], p.idleClients[subProtocol][idx]
			// 	2. set last to nil
			p.idleClients[subProtocol][lastIdx] = nil
			// 	3. remove the last
			p.idleClients[subProtocol] = p.idleClients[subProtocol][:lastIdx]
		}
	}
	ac.closed = true
}

// types.ConnectionEventListener
// nolint: dupl
func (ac *activeClientPingPong) OnEvent(event api.ConnectionEvent) {
	p := ac.pool

	host := p.Host()
	// all protocol should report the following metrics
	if ac.closeWithActiveReq {
		if event == api.LocalClose {
			host.HostStats().UpstreamConnectionLocalCloseWithActiveRequest.Inc(1)
			host.ClusterInfo().Stats().UpstreamConnectionLocalCloseWithActiveRequest.Inc(1)
		} else if event == api.RemoteClose {
			host.HostStats().UpstreamConnectionRemoteCloseWithActiveRequest.Inc(1)
			host.ClusterInfo().Stats().UpstreamConnectionRemoteCloseWithActiveRequest.Inc(1)
		}
	}

	switch {
	case event.IsClose():
		if p.protocol == protocol.Xprotocol {
			host.HostStats().UpstreamConnectionClose.Inc(1)
			host.HostStats().UpstreamConnectionActive.Dec(1)
			host.ClusterInfo().Stats().UpstreamConnectionClose.Inc(1)
			host.ClusterInfo().Stats().UpstreamConnectionActive.Dec(1)

			switch event { // nolint: exhaustive
			case api.LocalClose:
				host.HostStats().UpstreamConnectionLocalClose.Inc(1)
				host.ClusterInfo().Stats().UpstreamConnectionLocalClose.Inc(1)
			case api.RemoteClose:
				host.HostStats().UpstreamConnectionRemoteClose.Inc(1)
				host.ClusterInfo().Stats().UpstreamConnectionRemoteClose.Inc(1)
			default:
				// do nothing
			}
		}

		// RemoteClose when read/write error
		// LocalClose when there is a panic
		// OnReadErrClose when read failed
		ac.removeFromPool()

	case event == api.ConnectTimeout:
		host.HostStats().UpstreamRequestTimeout.Inc(1)
		host.ClusterInfo().Stats().UpstreamRequestTimeout.Inc(1)
		ac.codecClient.Close()
	case event == api.ConnectFailed:
		host.HostStats().UpstreamConnectionConFail.Inc(1)
		host.ClusterInfo().Stats().UpstreamConnectionConFail.Inc(1)
	default:
		// do nothing
	}
}

// types.StreamEventListener
func (ac *activeClientPingPong) OnDestroyStream() {
	host := ac.pool.Host()
	host.HostStats().UpstreamRequestActive.Dec(1)
	host.ClusterInfo().Stats().UpstreamRequestActive.Dec(1)
	host.ClusterInfo().ResourceManager().Requests().Decrease()

	ac.Close(nil)
}

func (ac *activeClientPingPong) OnResetStream(reason types.StreamResetReason) {
	host := ac.pool.Host()
	switch reason {
	case types.StreamConnectionTermination, types.StreamConnectionFailed:
		host.HostStats().UpstreamRequestFailureEject.Inc(1)
		host.ClusterInfo().Stats().UpstreamRequestFailureEject.Inc(1)
		ac.closeWithActiveReq = true
	case types.StreamLocalReset:
		host.HostStats().UpstreamRequestLocalReset.Inc(1)
		host.ClusterInfo().Stats().UpstreamRequestLocalReset.Inc(1)
	case types.StreamRemoteReset:
		host.HostStats().UpstreamRequestRemoteReset.Inc(1)
		host.ClusterInfo().Stats().UpstreamRequestRemoteReset.Inc(1)
	}

	if reason == types.StreamLocalReset && !ac.closed {
		// for xprotocol ping pong
		if log.DefaultLogger.GetLogLevel() >= log.DEBUG {
			log.DefaultLogger.Debugf("[stream] [pingpong] stream local reset, blow codecClient away also, Connection = %d",
				ac.host.Connection.ID())
		}
		ac.shouldCloseConn = true
	}
}

// types.StreamConnectionEventListener
func (ac *activeClientPingPong) OnGoAway() {
	ac.shouldCloseConn = true
}

// SetHeartBeater set the heart beat for an active client
func (ac *activeClientPingPong) SetHeartBeater(hb types.KeepAlive) {
	// clear the previous keepAlive
	if ac.keepAlive != nil && ac.keepAlive.keepAlive != nil {
		ac.keepAlive.keepAlive.Stop()
		ac.keepAlive = nil
	}

	ac.keepAlive = &keepAliveListener{
		keepAlive: hb,
		conn:      ac.host.Connection,
	}

	ac.host.Connection.AddConnectionEventListener(ac.keepAlive)
}<|MERGE_RESOLUTION|>--- conflicted
+++ resolved
@@ -29,11 +29,8 @@
 	"mosn.io/mosn/pkg/protocol/xprotocol"
 	"mosn.io/mosn/pkg/stream"
 	"mosn.io/mosn/pkg/types"
-<<<<<<< HEAD
 	mosnctx "mosn.io/pkg/context"
-=======
 	atomicex "go.uber.org/atomic"
->>>>>>> 923eff85
 )
 
 // poolPingPong is used for ping pong protocol such as http
