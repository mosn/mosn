--- conflicted
+++ resolved
@@ -24,10 +24,9 @@
 
 	"mosn.io/api"
 	mosnctx "mosn.io/mosn/pkg/context"
-	"mosn.io/mosn/pkg/variable"
-
 	"mosn.io/mosn/pkg/protocol"
 	"mosn.io/mosn/pkg/types"
+	"mosn.io/mosn/pkg/variable"
 )
 
 var (
@@ -62,11 +61,7 @@
 }
 
 func schemeGetter(ctx context.Context, value *variable.IndexedValue, data interface{}) (string, error) {
-<<<<<<< HEAD
-	scheme, err := variable.GetVariableValue(ctx, types.VarScheme)
-=======
 	scheme, err := variable.GetString(ctx, types.VarScheme)
->>>>>>> 8b61426e
 	if err != nil || scheme == "" {
 		return variable.ValueNotFound, nil
 	}
