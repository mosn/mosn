/*
 * Licensed to the Apache Software Foundation (ASF) under one or more
 * contributor license agreements.  See the NOTICE file distributed with
 * this work for additional information regarding copyright ownership.
 * The ASF licenses this file to You under the Apache License, Version 2.0
 * (the "License"); you may not use this file except in compliance with
 * the License.  You may obtain a copy of the License at
 *
 *     http://www.apache.org/licenses/LICENSE-2.0
 *
 * Unless required by applicable law or agreed to in writing, software
 * distributed under the License is distributed on an "AS IS" BASIS,
 * WITHOUT WARRANTIES OR CONDITIONS OF ANY KIND, either express or implied.
 * See the License for the specific language governing permissions and
 * limitations under the License.
 */

package http2

import (
	"context"
	"sync"
	"sync/atomic"

	"mosn.io/api"
	mosnctx "mosn.io/mosn/pkg/context"
	"mosn.io/mosn/pkg/log"
	"mosn.io/mosn/pkg/network"
	"mosn.io/mosn/pkg/protocol"
	str "mosn.io/mosn/pkg/stream"
	"mosn.io/mosn/pkg/types"
)

func init() {
	network.RegisterNewPoolFactory(protocol.HTTP2, NewConnPool)
	types.RegisterConnPoolFactory(protocol.HTTP2, true)
}

// types.ConnectionPool
// activeClient used as connected client
// host is the upstream
type connPool struct {
	activeClient *activeClient
	host         atomic.Value

	mux sync.Mutex
}

// NewConnPool
func NewConnPool(host types.Host) types.ConnectionPool {
	pool := &connPool{}
	pool.host.Store(host)
	return pool
}

func (p *connPool) SupportTLS() bool {
	return p.Host().SupportTLS()
}

func (p *connPool) Protocol() types.ProtocolName {
	return protocol.HTTP2
}

func (p *connPool) Host() types.Host {
	h := p.host.Load()
	if host, ok := h.(types.Host); ok {
		return host
	}

	return nil
}

func (p *connPool) UpdateHost(h types.Host) {
	p.host.Store(h)
}

func (p *connPool) CheckAndInit(ctx context.Context) bool {
	return true
}

func (p *connPool) NewStream(ctx context.Context,
	responseDecoder types.StreamReceiveListener, listener types.PoolEventListener) {

	activeClient := func() *activeClient {
		p.mux.Lock()
		defer p.mux.Unlock()
		if p.activeClient != nil && atomic.LoadUint32(&p.activeClient.goaway) == 1 {
			p.activeClient = nil
		}
		if p.activeClient == nil {
			p.activeClient = newActiveClient(ctx, p)
		}
		return p.activeClient
	}()

	host := p.Host()
	if activeClient == nil {
		listener.OnFailure(types.ConnectionFailure, host)
		return
	}

	if !host.ClusterInfo().ResourceManager().Requests().CanCreate() {
		listener.OnFailure(types.Overflow, host)
		host.HostStats().UpstreamRequestPendingOverflow.Inc(1)
		host.ClusterInfo().Stats().UpstreamRequestPendingOverflow.Inc(1)
	} else {
		atomic.AddUint64(&activeClient.totalStream, 1)
		host.HostStats().UpstreamRequestTotal.Inc(1)
		host.HostStats().UpstreamRequestActive.Inc(1)
		host.ClusterInfo().Stats().UpstreamRequestTotal.Inc(1)
		host.ClusterInfo().Stats().UpstreamRequestActive.Inc(1)
		host.ClusterInfo().ResourceManager().Requests().Increase()
		streamEncoder := activeClient.client.NewStream(ctx, responseDecoder)
		streamEncoder.GetStream().AddEventListener(activeClient)

		listener.OnReady(streamEncoder, host)
	}

	return
}

func (p *connPool) Close() {
	activeClient := p.activeClient
	if activeClient != nil {
		activeClient.client.Close()
	}
}

func (p *connPool) Shutdown() {
	//TODO: http2 connpool do nothing for shutdown
}

func (p *connPool) onConnectionEvent(client *activeClient, event api.ConnectionEvent) {
	// event.ConnectFailure() contains types.ConnectTimeout and types.ConnectTimeout
	log.DefaultLogger.Debugf("http2 connPool onConnectionEvent: %v", event)
	host := p.Host()
	if event.IsClose() {
		if client.closeWithActiveReq {
			if event == api.LocalClose {
				host.HostStats().UpstreamConnectionLocalCloseWithActiveRequest.Inc(1)
				host.ClusterInfo().Stats().UpstreamConnectionLocalCloseWithActiveRequest.Inc(1)
			} else if event == api.RemoteClose {
				host.HostStats().UpstreamConnectionRemoteCloseWithActiveRequest.Inc(1)
				host.ClusterInfo().Stats().UpstreamConnectionRemoteCloseWithActiveRequest.Inc(1)
			}
		}
		if atomic.LoadUint32(&client.goaway) == 1 {
			return
		}
		p.mux.Lock()
		p.activeClient = nil
		p.mux.Unlock()
	} else if event == api.ConnectTimeout {
		host.HostStats().UpstreamRequestTimeout.Inc(1)
		host.ClusterInfo().Stats().UpstreamRequestTimeout.Inc(1)
		client.client.Close()
	} else if event == api.ConnectFailed {
<<<<<<< HEAD
		p.host.HostStats().UpstreamConnectionConFail.Inc(1)
		p.host.ClusterInfo().Stats().UpstreamConnectionConFail.Inc(1)
=======
		host.HostStats().UpstreamConnectionConFail.Inc(1)
		host.ClusterInfo().Stats().UpstreamConnectionConFail.Inc(1)
		p.activeClient = nil
>>>>>>> b1b3483f
	}
}

func (p *connPool) onStreamDestroy(client *activeClient) {
	host := p.Host()
	host.HostStats().UpstreamRequestActive.Dec(1)
	host.ClusterInfo().Stats().UpstreamRequestActive.Dec(1)
	host.ClusterInfo().ResourceManager().Requests().Decrease()
}

func (p *connPool) onStreamReset(client *activeClient, reason types.StreamResetReason) {
	host := p.Host()
	if reason == types.StreamConnectionTermination || reason == types.StreamConnectionFailed {
		host.HostStats().UpstreamRequestFailureEject.Inc(1)
		host.ClusterInfo().Stats().UpstreamRequestFailureEject.Inc(1)
		client.closeWithActiveReq = true
	} else if reason == types.StreamLocalReset {
		host.HostStats().UpstreamRequestLocalReset.Inc(1)
		host.ClusterInfo().Stats().UpstreamRequestLocalReset.Inc(1)
	} else if reason == types.StreamRemoteReset {
		host.HostStats().UpstreamRequestRemoteReset.Inc(1)
		host.ClusterInfo().Stats().UpstreamRequestRemoteReset.Inc(1)
	}
}

func (p *connPool) createStreamClient(context context.Context, connData types.CreateConnectionData) str.Client {
	return str.NewStreamClient(context, protocol.HTTP2, connData.Connection, connData.Host)
}

// types.StreamEventListener
// types.ConnectionEventListener
// types.StreamConnectionEventListener
type activeClient struct {
	pool               *connPool
	client             str.Client
	host               types.CreateConnectionData
	closeWithActiveReq bool
	totalStream        uint64
	goaway             uint32
}

func newActiveClient(ctx context.Context, pool *connPool) *activeClient {
	ac := &activeClient{
		pool: pool,
	}

<<<<<<< HEAD
	data := pool.host.CreateConnection(ctx)
	connCtx := mosnctx.WithValue(ctx, types.ContextKeyConnectionID, data.Connection.ID())
=======
	host := pool.Host()
	data := host.CreateConnection(ctx)
	ac.host = data
	if err := ac.host.Connection.Connect(); err != nil {
		return nil
	}

	connCtx := mosnctx.WithValue(context.Background(), types.ContextKeyConnectionID, data.Connection.ID())
>>>>>>> b1b3483f
	codecClient := pool.createStreamClient(connCtx, data)
	codecClient.AddConnectionEventListener(ac)
	codecClient.SetStreamConnectionEventListener(ac)

	ac.client = codecClient
	ac.host = data

	if err := ac.host.Connection.Connect(); err != nil {
		return nil
	}

	host.HostStats().UpstreamConnectionTotal.Inc(1)
	host.HostStats().UpstreamConnectionActive.Inc(1)
	host.ClusterInfo().Stats().UpstreamConnectionTotal.Inc(1)
	host.ClusterInfo().Stats().UpstreamConnectionActive.Inc(1)

	// bytes total adds all connections data together, but buffered data not
	codecClient.SetConnectionCollector(host.ClusterInfo().Stats().UpstreamBytesReadTotal, host.ClusterInfo().Stats().UpstreamBytesWriteTotal)

	return ac
}

func (ac *activeClient) OnEvent(event api.ConnectionEvent) {
	ac.pool.onConnectionEvent(ac, event)
}

// types.StreamEventListener
func (ac *activeClient) OnDestroyStream() {
	ac.pool.onStreamDestroy(ac)
}

func (ac *activeClient) OnResetStream(reason types.StreamResetReason) {
	ac.pool.onStreamReset(ac, reason)
}

// types.StreamConnectionEventListener
func (ac *activeClient) OnGoAway() {
	atomic.StoreUint32(&ac.goaway, 1)
}<|MERGE_RESOLUTION|>--- conflicted
+++ resolved
@@ -155,14 +155,8 @@
 		host.ClusterInfo().Stats().UpstreamRequestTimeout.Inc(1)
 		client.client.Close()
 	} else if event == api.ConnectFailed {
-<<<<<<< HEAD
-		p.host.HostStats().UpstreamConnectionConFail.Inc(1)
-		p.host.ClusterInfo().Stats().UpstreamConnectionConFail.Inc(1)
-=======
 		host.HostStats().UpstreamConnectionConFail.Inc(1)
 		host.ClusterInfo().Stats().UpstreamConnectionConFail.Inc(1)
-		p.activeClient = nil
->>>>>>> b1b3483f
 	}
 }
 
@@ -209,19 +203,9 @@
 		pool: pool,
 	}
 
-<<<<<<< HEAD
-	data := pool.host.CreateConnection(ctx)
+  host := pool.Host()
+	data := host.CreateConnection(ctx)
 	connCtx := mosnctx.WithValue(ctx, types.ContextKeyConnectionID, data.Connection.ID())
-=======
-	host := pool.Host()
-	data := host.CreateConnection(ctx)
-	ac.host = data
-	if err := ac.host.Connection.Connect(); err != nil {
-		return nil
-	}
-
-	connCtx := mosnctx.WithValue(context.Background(), types.ContextKeyConnectionID, data.Connection.ID())
->>>>>>> b1b3483f
 	codecClient := pool.createStreamClient(connCtx, data)
 	codecClient.AddConnectionEventListener(ac)
 	codecClient.SetStreamConnectionEventListener(ac)
