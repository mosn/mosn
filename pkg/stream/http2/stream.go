/*
 * Licensed to the Apache Software Foundation (ASF) under one or more
 * contributor license agreements.  See the NOTICE file distributed with
 * this work for additional information regarding copyright ownership.
 * The ASF licenses this file to You under the Apache License, Version 2.0
 * (the "License"); you may not use this file except in compliance with
 * the License.  You may obtain a copy of the License at
 *
 *     http://www.apache.org/licenses/LICENSE-2.0
 *
 * Unless required by applicable law or agreed to in writing, software
 * distributed under the License is distributed on an "AS IS" BASIS,
 * WITHOUT WARRANTIES OR CONDITIONS OF ANY KIND, either express or implied.
 * See the License for the specific language governing permissions and
 * limitations under the License.
 */

package http2

import (
	"bytes"
	"context"
	"encoding/json"
	"errors"
	"io"
	"net/http"
	"net/url"
	"strconv"
	"strings"
	"sync"
	"time"

	"mosn.io/api"
	"mosn.io/mosn/pkg/log"
	"mosn.io/mosn/pkg/module/http2"
	"mosn.io/mosn/pkg/mtls"
	"mosn.io/mosn/pkg/protocol"
	mhttp2 "mosn.io/mosn/pkg/protocol/http2"
	str "mosn.io/mosn/pkg/stream"
	"mosn.io/mosn/pkg/trace"
	"mosn.io/mosn/pkg/types"
	"mosn.io/pkg/buffer"
	"mosn.io/pkg/variable"
)

// TODO: move it to main
func init() {
	protocol.RegisterProtocolConfigHandler(protocol.HTTP2, streamConfigHandler)
	protocol.RegisterProtocol(protocol.HTTP2, NewConnPool, &StreamConnFactory{}, protocol.GetStatusCodeMapping{})
}

type StreamConnFactory struct{}

func (f *StreamConnFactory) CreateClientStream(context context.Context, connection types.ClientConnection,
	clientCallbacks types.StreamConnectionEventListener, connCallbacks api.ConnectionEventListener) types.ClientStreamConnection {
	return newClientStreamConnection(context, connection, clientCallbacks)
}

func (f *StreamConnFactory) CreateServerStream(context context.Context, connection api.Connection,
	serverCallbacks types.ServerStreamConnectionEventListener) types.ServerStreamConnection {
	return newServerStreamConnection(context, connection, serverCallbacks)
}

func (f *StreamConnFactory) CreateBiDirectStream(context context.Context, connection types.ClientConnection,
	clientCallbacks types.StreamConnectionEventListener,
	serverCallbacks types.ServerStreamConnectionEventListener) types.ClientStreamConnection {
	return nil
}

func (f *StreamConnFactory) ProtocolMatch(context context.Context, prot string, magic []byte) error {
	var size int
	var again bool
	if len(magic) >= len(http2.ClientPreface) {
		size = len(http2.ClientPreface)
	} else {
		size = len(magic)
		again = true
	}

	if bytes.Equal(magic[:size], []byte(http2.ClientPreface[:size])) {
		if again {
			return str.EAGAIN
		} else {
			return nil
		}
	} else {
		return str.FAILED
	}
}

// types.DecodeFilter
// types.StreamConnection
// types.ClientStreamConnection
// types.ServerStreamConnection
type streamConnection struct {
	ctx  context.Context
	conn api.Connection
	cm   *str.ContextManager

	useStream bool

	protocol api.Protocol
}

func (conn *streamConnection) Protocol() types.ProtocolName {
	return protocol.HTTP2
}

func (conn *streamConnection) EnableWorkerPool() bool {
	return true
}

// types.Stream
// types.StreamSender
type stream struct {
	str.BaseStream

	ctx      context.Context
	receiver types.StreamReceiveListener

	id      uint32
	header  types.HeaderMap
	recData types.IoBuffer
	trailer *mhttp2.HeaderMap
	conn    api.Connection
}

// ~~ types.Stream
func (s *stream) ID() uint64 {
	return uint64(s.id)
}

func (s *stream) ReadDisable(disable bool) {
	s.conn.SetReadDisable(disable)
}

func (s *stream) BufferLimit() uint32 {
	return s.conn.BufferLimit()
}

func (s *stream) GetStream() types.Stream {
	return s
}

type StreamConfig struct {
	Http2UseStream bool `json:"http2_use_stream,omitempty"`
}

var defaultStreamConfig = StreamConfig{
	Http2UseStream: false,
}

func streamConfigHandler(v interface{}) interface{} {
	extendConfig, ok := v.(map[string]interface{})
	if !ok {
		return defaultStreamConfig
	}

	config, ok := extendConfig[string(protocol.HTTP2)]
	if !ok {
		config = extendConfig
	}
	configBytes, err := json.Marshal(config)
	if err != nil {
		return defaultStreamConfig
	}
	streamConfig := defaultStreamConfig
	if err := json.Unmarshal(configBytes, &streamConfig); err != nil {
		return defaultStreamConfig
	}

	return streamConfig

}

func parseStreamConfig(ctx context.Context) StreamConfig {
	streamConfig := defaultStreamConfig
	// get extend config from ctx
	if pgc, err := variable.GetVariable(ctx, types.VariableProxyGeneralConfig); err == nil {
		if extendConfig, ok := pgc.(map[api.ProtocolName]interface{}); ok {
			if http2Config, ok := extendConfig[protocol.HTTP2]; ok {
				if cfg, ok := http2Config.(StreamConfig); ok {
					streamConfig = cfg
				}
			}
		}
	}
	return streamConfig
}

type serverStreamConnection struct {
	streamConnection
	mutex   sync.RWMutex
	streams map[uint32]*serverStream
	sc      *http2.MServerConn
	config  StreamConfig

	serverCallbacks types.ServerStreamConnectionEventListener
}

func (conn *serverStreamConnection) GoAway() {
	conn.sc.GracefulShutdown()
}

func newServerStreamConnection(ctx context.Context, connection api.Connection, serverCallbacks types.ServerStreamConnectionEventListener) types.ServerStreamConnection {

	h2sc := http2.NewServerConn(connection)

	sc := &serverStreamConnection{
		streamConnection: streamConnection{
			ctx:      ctx,
			conn:     connection,
			protocol: mhttp2.ServerProto(h2sc),

			cm: str.NewContextManager(ctx),
		},
		sc:     h2sc,
		config: parseStreamConfig(ctx),

		serverCallbacks: serverCallbacks,
	}

	sc.useStream = sc.config.Http2UseStream

	// init first context
	sc.cm.Next()

	// set not support transfer connection
	sc.conn.SetTransferEventListener(func() bool {
		return false
	})

	sc.streams = make(map[uint32]*serverStream, 32)

	connection.AddConnectionEventListener(sc)
	if log.Proxy.GetLogLevel() >= log.DEBUG {
		log.Proxy.Debugf(ctx, "new http2 server stream connection, stream config: %v", sc.config)
	}

	return sc
}

var errClosedServerConn = errors.New("server conn is closed")

func (conn *serverStreamConnection) OnEvent(event api.ConnectionEvent) {
	conn.mutex.Lock()
	defer conn.mutex.Unlock()
	if event.IsClose() || event.ConnectFailure() {
		for _, stream := range conn.streams {
			stream.ResetStream(types.StreamRemoteReset)
		}
	}
}

// types.StreamConnectionM
func (conn *serverStreamConnection) Dispatch(buf types.IoBuffer) {
	for {
		// 1. pre alloc stream-level ctx with bufferCtx
		ctx := conn.cm.Get()

		// 2. decode process
		frame, err := conn.protocol.Decode(ctx, buf)
		// No enough data
		if err == http2.ErrAGAIN {
			break
		}

		// Do handle staff. Error would also be passed to this function.
		conn.handleFrame(ctx, frame, err)
		if err != nil {
			break
		}

		conn.cm.Next()
	}
}

func (conn *serverStreamConnection) ActiveStreamsNum() int {
	conn.mutex.RLock()
	defer conn.mutex.Unlock()

	return len(conn.streams)
}

func (conn *serverStreamConnection) CheckReasonError(connected bool, event api.ConnectionEvent) (types.StreamResetReason, bool) {
	reason := types.StreamConnectionSuccessed
	if event.IsClose() || event.ConnectFailure() {
		reason = types.StreamConnectionFailed
		if connected {
			reason = types.StreamConnectionTermination
		}
		return reason, false

	}

	return reason, true
}

func (conn *serverStreamConnection) Reset(reason types.StreamResetReason) {
	conn.mutex.RLock()
	defer conn.mutex.Unlock()

	for _, stream := range conn.streams {
		stream.ResetStream(reason)
	}
}

func (conn *serverStreamConnection) handleFrame(ctx context.Context, i interface{}, err error) {
	f, _ := i.(http2.Frame)
	if err != nil {
		conn.handleError(ctx, f, err)
		return
	}
	var h2s *http2.MStream
	var endStream, hasTrailer bool
	var data []byte

	h2s, data, hasTrailer, endStream, err = conn.sc.HandleFrame(ctx, f)

	if err != nil {
		conn.handleError(ctx, f, err)
		return
	}

	if h2s == nil && data == nil && !hasTrailer && !endStream {
		return
	}

	id := f.Header().StreamID

	var stream *serverStream
	// header
	if h2s != nil {
		// Check: context need clone?
		stream, err = conn.onNewStreamDetect(ctx, h2s, endStream)
		if err != nil {
			conn.handleError(ctx, f, err)
			return
		}
		header := mhttp2.NewReqHeader(h2s.Request)

		scheme := "http"
		if _, ok := conn.conn.RawConn().(*mtls.TLSConn); ok {
			scheme = "https"
		}

		h2s.Request.URL.Scheme = strings.ToLower(scheme)

		variable.SetString(ctx, types.VarScheme, scheme)
		variable.SetString(ctx, types.VarMethod, h2s.Request.Method)
		variable.SetString(ctx, types.VarHost, h2s.Request.Host)
		variable.SetString(ctx, types.VarIstioHeaderHost, h2s.Request.Host) // be consistent with http1
		variable.SetString(ctx, types.VarPath, h2s.Request.URL.Path)
		variable.SetString(ctx, types.VarPathOriginal, h2s.Request.URL.EscapedPath())

		if h2s.Request.URL.RawQuery != "" {
			variable.SetString(ctx, types.VarQueryString, h2s.Request.URL.RawQuery)
		}

		if log.Proxy.GetLogLevel() >= log.DEBUG {
			log.Proxy.Debugf(stream.ctx, "http2 server header: %d, %+v", id, h2s.Request.Header)
		}

		if endStream {
			stream.receiver.OnReceive(stream.ctx, header, nil, nil)
			return
		}
		stream.header = header
		stream.trailer = &mhttp2.HeaderMap{}
	}

	if stream == nil {
		stream = conn.onStreamRecv(ctx, id, endStream)
		if stream == nil {
			log.Proxy.Errorf(ctx, "http2 server OnStreamRecv error, invalid id = %d", id)
			return
		}
	}

	// data
	if data != nil {
		if log.Proxy.GetLogLevel() >= log.DEBUG {
			log.Proxy.Debugf(ctx, "http2 server receive data: %d", id)
		}

		if stream.recData == nil {
			if endStream || !conn.useStream {
				stream.recData = buffer.GetIoBuffer(len(data))
			} else {
				stream.recData = buffer.NewPipeBuffer(len(data))
				stream.reqUseStream = true
				variable.Set(stream.ctx, types.VarHttp2RequestUseStream, stream.reqUseStream)
				stream.receiver.OnReceive(stream.ctx, stream.header, stream.recData, stream.trailer)
			}
		}

		if _, err = stream.recData.Write(data); err != nil {
			conn.handleError(ctx, f, http2.StreamError{
				StreamID: id,
				Code:     http2.ErrCodeCancel,
				Cause:    err,
			})
			return
		}
	}

	if hasTrailer {
		stream.trailer.H = stream.h2s.Request.Trailer
		if log.Proxy.GetLogLevel() >= log.DEBUG {
			log.Proxy.Debugf(stream.ctx, "http2 server trailer: %d, %v", id, stream.h2s.Request.Trailer)
		}
	}

	if endStream {
		if stream.reqUseStream {
			stream.recData.CloseWithError(io.EOF)
		} else {
			if stream.recData == nil {
				stream.recData = buffer.GetIoBuffer(0)
			}
			stream.receiver.OnReceive(stream.ctx, stream.header, stream.recData, stream.trailer)
		}
		if log.Proxy.GetLogLevel() >= log.DEBUG {
			log.Proxy.Debugf(stream.ctx, "http2 server stream end %d", id)
		}
	}

}

func (conn *serverStreamConnection) handleError(ctx context.Context, f http2.Frame, err error) {
	conn.sc.HandleError(ctx, f, err)
	if err != nil {
		switch err := err.(type) {
		// todo: other error scenes
		case http2.StreamError:
			if err.Code == http2.ErrCodeNo {
				return
			}
			log.Proxy.Errorf(ctx, "Http2 server handleError stream error: %v", err)
			conn.mutex.Lock()
			s := conn.streams[err.StreamID]
			if s != nil {
				delete(conn.streams, err.StreamID)
			}
			conn.mutex.Unlock()
			if s != nil {
				s.ResetStream(types.StreamLocalReset)
			}
		case http2.ConnectionError:
			log.Proxy.Errorf(ctx, "Http2 server handleError conn err: %v", err)
			conn.conn.Close(api.NoFlush, api.OnReadErrClose)
		default:
			log.Proxy.Errorf(ctx, "Http2 server handleError err: %v", err)
			conn.conn.Close(api.NoFlush, api.RemoteClose)
		}
	}
}

func (conn *serverStreamConnection) onNewStreamDetect(ctx context.Context, h2s *http2.MStream, endStream bool) (*serverStream, error) {
	stream := &serverStream{}
	stream.id = h2s.ID()
<<<<<<< HEAD
	_ = variable.SetVariable(ctx, types.VariableStreamID, stream.id)
	stream.ctx = ctx
=======
	stream.ctx = mosnctx.WithValue(ctx, types.ContextKeyDownStreamProtocol, protocol.HTTP2)
	stream.ctx = mosnctx.WithValue(ctx, types.ContextKeyStreamID, stream.id)
>>>>>>> 0167bcd7
	stream.sc = conn
	stream.h2s = h2s
	stream.conn = conn.conn

	conn.mutex.Lock()
	conn.streams[stream.id] = stream
	conn.mutex.Unlock()

	var span api.Span
	if trace.IsEnabled() {
		// try build trace span
		tracer := trace.Tracer(protocol.HTTP2)
		if tracer != nil {
			span = tracer.Start(ctx, h2s.Request, time.Now())
		}
	}

	stream.receiver = conn.serverCallbacks.NewStreamDetect(stream.ctx, stream, span)
	return stream, nil
}

func (conn *serverStreamConnection) onStreamRecv(ctx context.Context, id uint32, endStream bool) *serverStream {
	conn.mutex.Lock()
	defer conn.mutex.Unlock()
	if stream, ok := conn.streams[id]; ok {
		if log.Proxy.GetLogLevel() >= log.DEBUG {
			log.Proxy.Debugf(stream.ctx, "http2 server OnStreamRecv, id = %d", stream.id)
		}
		return stream
	}
	return nil
}

type serverStream struct {
	stream
	h2s           *http2.MStream
	sc            *serverStreamConnection
	reqUseStream  bool
	respUseStream bool
}

// types.StreamSender
func (s *serverStream) AppendHeaders(ctx context.Context, headers api.HeaderMap, endStream bool) error {
	if useStream, err := variable.Get(ctx, types.VarHttp2ResponseUseStream); err == nil {
		if h2UseStream, ok := useStream.(bool); ok {
			s.respUseStream = h2UseStream
		}
	}
	var rsp *http.Response

	var status int

	value, err := variable.GetString(ctx, types.VarHeaderStatus)
	if err != nil || value == "" {
		status = 200
	} else {
		status, _ = strconv.Atoi(value)
	}

	switch header := headers.(type) {
	case *mhttp2.RspHeader:
		rsp = header.Rsp
	case *mhttp2.ReqHeader:
		// indicates the invocation is under hijack scene
		rsp = new(http.Response)
		rsp.StatusCode = status
		rsp.Header = s.h2s.Request.Header
	default:
		rsp = new(http.Response)
		rsp.StatusCode = status
		rsp.Header = mhttp2.EncodeHeader(headers)
	}

	s.h2s.Response = rsp
	s.h2s.UseStream = s.respUseStream

	if log.Proxy.GetLogLevel() >= log.DEBUG {
		log.Proxy.Debugf(s.ctx, "http2 server ApppendHeaders id = %d, headers = %+v", s.id, rsp.Header)
	}

	if endStream {
		s.endStream()
	}

	return nil
}

func (s *serverStream) AppendData(context context.Context, data buffer.IoBuffer, endStream bool) error {
	s.h2s.SendData = data
	if log.Proxy.GetLogLevel() >= log.DEBUG {
		log.Proxy.Debugf(s.ctx, "http2 server ApppendData id = %d", s.id)
	}

	if endStream {
		s.endStream()
	}

	return nil
}

func (s *serverStream) AppendTrailers(context context.Context, trailers api.HeaderMap) error {
	if trailers != nil {
		switch trailer := trailers.(type) {
		case *mhttp2.HeaderMap:
			s.h2s.Trailer = &trailer.H
		default:
			header := mhttp2.EncodeHeader(trailer)
			s.h2s.Trailer = &header
		}
		if log.Proxy.GetLogLevel() >= log.DEBUG {
			log.Proxy.Debugf(s.ctx, "http2 server ApppendTrailers id = %d, trailer = %+v", s.id, s.h2s.Trailer)
		}
	}
	s.endStream()

	return nil
}

func (s *serverStream) ResetStream(reason types.StreamResetReason) {
	// on stream reset
	if log.Proxy.GetLogLevel() >= log.WARN {
		log.Proxy.Warnf(s.ctx, "http2 server reset stream id = %d, error = %v", s.id, reason)
	}
	if s.reqUseStream && s.recData != nil {
		s.recData.CloseWithError(io.EOF)
	}

	s.h2s.Reset()
	s.stream.ResetStream(reason)
}

func (s *serverStream) GetStream() types.Stream {
	return s
}

func (s *serverStream) endStream() {
	if s.h2s.SendData != nil {
		// Need to reset the 'Content-Length' response header when it's a direct response.
		isDirectResponse, _ := variable.GetString(s.ctx, types.VarProxyIsDirectResponse)
		if isDirectResponse == types.IsDirectResponse {
			s.h2s.Response.Header.Set("Content-Length", strconv.Itoa(s.h2s.SendData.Len()))
		}
	}

	_, err := s.sc.protocol.Encode(s.ctx, s.h2s)

	s.sc.mutex.Lock()
	delete(s.sc.streams, s.id)
	s.sc.mutex.Unlock()

	if err != nil {
		log.Proxy.Errorf(s.ctx, "http2 server SendResponse error :%v", err)
		s.ResetStream(types.StreamLocalReset)
		return
	}
	if s.reqUseStream && s.recData != nil {
		s.recData.CloseWithError(io.EOF)
	}

	if log.Proxy.GetLogLevel() >= log.DEBUG {
		log.Proxy.Debugf(s.ctx, "http2 server SendResponse id = %d", s.id)
	}
}

type clientStreamConnection struct {
	streamConnection
	lastStream                    uint32
	mutex                         sync.RWMutex
	streams                       map[uint32]*clientStream
	mClientConn                   *http2.MClientConn
	streamConnectionEventListener types.StreamConnectionEventListener
}

func (conn *clientStreamConnection) GoAway() {
	// todo
}

func newClientStreamConnection(ctx context.Context, connection api.Connection,
	clientCallbacks types.StreamConnectionEventListener) types.ClientStreamConnection {

	h2cc := http2.NewClientConn(connection)

	sc := &clientStreamConnection{
		streamConnection: streamConnection{
			ctx:      ctx,
			conn:     connection,
			protocol: mhttp2.ClientProto(h2cc),

			cm: str.NewContextManager(ctx),
		},
		mClientConn:                   h2cc,
		streamConnectionEventListener: clientCallbacks,
	}

	sc.useStream = parseStreamConfig(ctx).Http2UseStream

	// init first context
	sc.cm.Next()

	sc.streams = make(map[uint32]*clientStream, 32)
	connection.AddConnectionEventListener(sc)
	return sc
}

var errClosedClientConn = errors.New("http2: client conn is closed")

func (conn *clientStreamConnection) OnEvent(event api.ConnectionEvent) {
	conn.mutex.Lock()
	defer conn.mutex.Unlock()
	if event == api.Connected {
		conn.mClientConn.WriteInitFrame()
	}
	if event.IsClose() || event.ConnectFailure() {
		for _, stream := range conn.streams {
			if buf := stream.recData; buf != nil {
				buf.CloseWithError(errClosedClientConn)
			}
		}

	}
}

// types.StreamConnection
func (conn *clientStreamConnection) Dispatch(buf types.IoBuffer) {
	for {
		// 1. pre alloc stream-level ctx with bufferCtx
		ctx := conn.cm.Get()

		// 2. decode process
		frame, err := conn.protocol.Decode(ctx, buf)
		// No enough data
		if err == http2.ErrAGAIN {
			break
		}

		// Do handle staff. Error would also be passed to this function.
		conn.handleFrame(ctx, frame, err)
		if err != nil {
			break
		}

		conn.cm.Next()
	}
}

func (conn *clientStreamConnection) ActiveStreamsNum() int {
	conn.mutex.RLock()
	defer conn.mutex.RUnlock()

	return len(conn.streams)
}

func (conn *clientStreamConnection) CheckReasonError(connected bool, event api.ConnectionEvent) (types.StreamResetReason, bool) {
	reason := types.StreamConnectionSuccessed
	if event.IsClose() || event.ConnectFailure() {
		reason = types.StreamConnectionFailed
		if connected {
			reason = types.StreamConnectionTermination
		}
		return reason, false

	}

	return reason, true
}

func (conn *clientStreamConnection) Reset(reason types.StreamResetReason) {
	conn.mutex.Lock()
	defer conn.mutex.Unlock()

	for _, stream := range conn.streams {
		stream.connReset = true
		stream.ResetStream(reason)
	}
}

func (conn *clientStreamConnection) NewStream(ctx context.Context, receiver types.StreamReceiveListener) types.StreamSender {
	stream := &clientStream{}

	stream.ctx = ctx
	stream.sc = conn
	stream.receiver = receiver
	stream.conn = conn.conn
	if useStream, err := variable.Get(ctx, types.VarHttp2RequestUseStream); err == nil {
		if h2UseStream, ok := useStream.(bool); ok {
			stream.reqUseStream = h2UseStream
		}
	}

	return stream
}

func (conn *clientStreamConnection) handleFrame(ctx context.Context, i interface{}, err error) {
	f, _ := i.(http2.Frame)
	if err != nil {
		conn.handleError(ctx, f, err)
		return
	}
	var endStream bool
	var data []byte
	var trailer http.Header
	var rsp *http.Response
	var lastStream uint32

	rsp, data, trailer, endStream, lastStream, err = conn.mClientConn.HandleFrame(ctx, f)

	if err != nil {
		conn.handleError(ctx, f, err)
		return
	}

	if rsp == nil && trailer == nil && data == nil && !endStream && lastStream == 0 {
		return
	}

	if lastStream != 0 {
		conn.lastStream = lastStream
		conn.streamConnectionEventListener.OnGoAway()
		if log.DefaultLogger.GetLogLevel() >= log.DEBUG {
			log.DefaultLogger.Debugf("http2 client receive goaway lastStreamID = %d", conn.lastStream)
		}
		return
	}

	id := f.Header().StreamID

	conn.mutex.Lock()
	stream := conn.streams[id]
	conn.mutex.Unlock()

	if stream == nil {
		log.Proxy.Errorf(ctx, "http2 client invalid steamID :%v", f)
		return
	}

	if rsp != nil {
		header := mhttp2.NewRspHeader(rsp)

		// set header-status into stream ctx
		variable.SetString(stream.ctx, types.VarHeaderStatus, strconv.Itoa(rsp.StatusCode))

		buffer.TransmitBufferPoolContext(stream.ctx, ctx)

		if log.Proxy.GetLogLevel() >= log.DEBUG {
			log.Proxy.Debugf(stream.ctx, "http2 client header: id = %d, headers = %+v", id, rsp.Header)
		}

		if endStream {
			if stream.receiver == nil {
				return
			}

			stream.receiver.OnReceive(stream.ctx, header, nil, nil)
			conn.mutex.Lock()
			delete(conn.streams, id)
			conn.mutex.Unlock()

			return
		}
		stream.header = header
		stream.trailer = &mhttp2.HeaderMap{}
	}

	// data
	if data != nil {
		if log.Proxy.GetLogLevel() >= log.DEBUG {
			log.DefaultLogger.Debugf("http2 client receive data: %d", id)
		}

		if stream.recData == nil {
			if endStream || !conn.useStream {
				stream.recData = buffer.GetIoBuffer(len(data))
			} else {
				stream.recData = buffer.NewPipeBuffer(len(data))
				stream.respUseStream = true
				variable.Set(stream.ctx, types.VarHttp2ResponseUseStream, stream.respUseStream)
				stream.receiver.OnReceive(stream.ctx, stream.header, stream.recData, stream.trailer)
			}
		}

		if _, err = stream.recData.Write(data); err != nil {
			conn.handleError(ctx, f, &http2.StreamError{
				StreamID: id,
				Code:     http2.ErrCodeCancel,
				Cause:    err,
			})
		}

	}
	if trailer != nil {
		stream.trailer.H = trailer
		if log.Proxy.GetLogLevel() >= log.DEBUG {
			log.Proxy.Debugf(stream.ctx, "http2 client trailer: id = %d, trailer = %+v", id, trailer)
		}
	}

	if endStream {
		if stream.respUseStream {
			stream.recData.CloseWithError(io.EOF)
		} else if stream.receiver != nil {
			if stream.recData == nil {
				stream.recData = buffer.GetIoBuffer(0)
			}
			stream.receiver.OnReceive(stream.ctx, stream.header, stream.recData, stream.trailer)
		}
		if log.Proxy.GetLogLevel() >= log.DEBUG {
			log.DefaultLogger.Debugf("http2 client stream receive end %d", id)
		}
		conn.mutex.Lock()
		delete(conn.streams, id)
		conn.mutex.Unlock()
	}
}

func (conn *clientStreamConnection) handleError(ctx context.Context, f http2.Frame, err error) {
	//conn.mClientConn.HandleError(ctx, f, err)
	if err != nil {
		switch err := err.(type) {
		// todo: other error scenes
		case http2.StreamError:
			if err.Code == http2.ErrCodeNo {
				return
			}
			log.Proxy.Errorf(ctx, "Http2 client handleError stream err: %v", err)
			conn.mutex.Lock()
			s := conn.streams[err.StreamID]
			conn.mutex.Unlock()
			if s != nil {
				s.ResetStream(types.StreamRemoteReset)
			}
		case http2.ConnectionError:
			log.Proxy.Errorf(ctx, "Http2 client handleError conn err: %v", err)
			conn.conn.Close(api.FlushWrite, api.OnReadErrClose)
		default:
			log.Proxy.Errorf(ctx, "Http2 client handleError err: %v", err)
			conn.conn.Close(api.NoFlush, api.RemoteClose)
		}
	}
}

type clientStream struct {
	stream
	reqUseStream  bool
	respUseStream bool
	connReset     bool

	h2s *http2.MClientStream
	sc  *clientStreamConnection
}

func (s *clientStream) AppendHeaders(ctx context.Context, headersIn api.HeaderMap, endStream bool) error {
	var req *http.Request
	var isReqHeader bool

	// clone for retry
	headersIn = headersIn.Clone()
	switch header := headersIn.(type) {
	case *mhttp2.ReqHeader:
		req = header.Req
		isReqHeader = true
	default:
		req = new(http.Request)
	}

	scheme := "http"
	if _, ok := s.conn.RawConn().(*mtls.TLSConn); ok {
		scheme = "https"
	}

	var method string
	method, err := variable.GetString(ctx, types.VarMethod)
	if err != nil || method == "" {
		if endStream {
			method = http.MethodGet
		} else {
			method = http.MethodPost
		}
	}

	var host string
	h, err := variable.GetString(ctx, types.VarHost)
	if err == nil && h != "" {
		host = h
	} else if h, ok := headersIn.Get("Host"); ok {
		host = h
	} else {
		host = s.conn.RemoteAddr().String()
	}

	if h, err := variable.GetString(ctx, types.VarIstioHeaderHost); err != nil && h != "" { // be consistent with http1
		host = h
	}

	var path string
	path, _ = variable.GetString(ctx, types.VarPath)

	var pathOriginal string
	pathOriginal, _ = variable.GetString(ctx, types.VarPathOriginal)

	var query string
	query, _ = variable.GetString(ctx, types.VarQueryString)

	URL := &url.URL{
		Scheme:   scheme,
		Host:     req.Host,
		Path:     path,
		RawPath:  pathOriginal,
		RawQuery: query,
	}

	if !isReqHeader {
		req.Method = method
		req.Host = host
		req.URL = URL
		req.Header = mhttp2.EncodeHeader(headersIn)
	}

	if log.Proxy.GetLogLevel() >= log.DEBUG {
		log.Proxy.Debugf(s.ctx, "http2 client AppendHeaders: id = %d, headers = %+v", s.id, req.Header)
	}

	s.h2s = http2.NewMClientStream(s.sc.mClientConn, req)
	s.h2s.UseStream = s.reqUseStream

	if endStream {
		s.endStream()
	}
	return nil
}

func (s *clientStream) AppendData(context context.Context, data buffer.IoBuffer, endStream bool) error {
	s.h2s.SendData = data
	if log.Proxy.GetLogLevel() >= log.DEBUG {
		log.Proxy.Debugf(s.ctx, "http2 client AppendData: id = %d", s.id)
	}
	if endStream {
		s.endStream()
	}

	return nil
}

func (s *clientStream) AppendTrailers(context context.Context, trailers api.HeaderMap) error {
	if trailers != nil {
		switch trailer := trailers.(type) {
		case *mhttp2.HeaderMap:
			s.h2s.Trailer = &trailer.H
		default:
			header := mhttp2.EncodeHeader(trailer)
			s.h2s.Trailer = &header
		}
		if log.Proxy.GetLogLevel() >= log.DEBUG {
			log.Proxy.Debugf(s.ctx, "http2 client AppendTrailers: id = %d, trailer = %+v", s.id, s.h2s.Trailer)
		}
	}
	s.endStream()

	return nil
}

func (s *clientStream) AppendPing(context context.Context) {
	err := s.sc.mClientConn.Ping(context)
	if err != nil {
		log.Proxy.Errorf(s.ctx, "http2 client ping error = %v", err)
		if err == types.ErrConnectionHasClosed {
			s.ResetStream(types.StreamConnectionFailed)
		} else {
			s.ResetStream(types.StreamLocalReset)
		}
	}
}

func (s *clientStream) endStream() {
	// send header
	s.sc.mutex.Lock()
	_, err := s.sc.protocol.Encode(s.ctx, s.h2s)
	if err == nil {
		s.id = s.h2s.GetID()
		s.sc.streams[s.id] = s
		s.sc.mutex.Unlock()
	} else {
		s.sc.mutex.Unlock()
		goto reset
	}

	if log.Proxy.GetLogLevel() >= log.DEBUG {
		log.Proxy.Debugf(s.ctx, "http2 client SendRequest id = %d", s.id)
	}
	if s.reqUseStream {
		variable.Set(s.ctx, types.VarProxyDisableRetry, true)
	}
	// send body and trailer
	_, err = s.sc.protocol.Encode(s.ctx, s.h2s)
	if err == nil {
		return
	}

reset:
	log.Proxy.Errorf(s.ctx, "http2 client endStream error = %v", err)
	if err == types.ErrConnectionHasClosed || err == errClosedClientConn {
		s.ResetStream(types.StreamConnectionFailed)
		return
	}
	// fix: https://github.com/mosn/mosn/issues/1672
	if strings.Contains(err.Error(), "broken pipe") || strings.Contains(err.Error(), "connection reset by peer") {
		s.ResetStream(types.StreamConnectionFailed)
		return
	}
	// fix: https://github.com/mosn/mosn/issues/1900
	if err == http2.ErrStreamID || err == http2.ErrDepStreamID {
		s.sc.streamConnectionEventListener.OnGoAway()
		s.ResetStream(types.StreamConnectionFailed)
		return
	}
	s.ResetStream(types.StreamLocalReset)
}

func (s *clientStream) GetStream() types.Stream {
	return s
}

func (s *clientStream) ResetStream(reason types.StreamResetReason) {
	// reset by goaway, support retry.
	if s.sc.lastStream > 0 && s.id > s.sc.lastStream {
		if log.DefaultLogger.GetLogLevel() >= log.WARN {
			log.DefaultLogger.Warnf("http2 client reset by goaway, retry it, lastStream = %d, streamId = %d", s.sc.lastStream, s.id)
		}
		reason = types.StreamConnectionFailed
	}

	if s.h2s != nil {
		s.h2s.Reset()
	}

	if !s.connReset {
		s.sc.mutex.Lock()
		delete(s.sc.streams, s.id)
		s.sc.mutex.Unlock()
	}

	s.stream.ResetStream(reason)
}<|MERGE_RESOLUTION|>--- conflicted
+++ resolved
@@ -459,13 +459,10 @@
 func (conn *serverStreamConnection) onNewStreamDetect(ctx context.Context, h2s *http2.MStream, endStream bool) (*serverStream, error) {
 	stream := &serverStream{}
 	stream.id = h2s.ID()
-<<<<<<< HEAD
-	_ = variable.SetVariable(ctx, types.VariableStreamID, stream.id)
 	stream.ctx = ctx
-=======
-	stream.ctx = mosnctx.WithValue(ctx, types.ContextKeyDownStreamProtocol, protocol.HTTP2)
-	stream.ctx = mosnctx.WithValue(ctx, types.ContextKeyStreamID, stream.id)
->>>>>>> 0167bcd7
+	_ = variable.SetVariable(stream.ctx, types.VariableStreamID, stream.id)
+	_ = variable.SetVariable(stream.ctx, types.VariableDownStreamProtocol, protocol.HTTP2)
+
 	stream.sc = conn
 	stream.h2s = h2s
 	stream.conn = conn.conn
