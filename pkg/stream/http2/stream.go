/*
 * Licensed to the Apache Software Foundation (ASF) under one or more
 * contributor license agreements.  See the NOTICE file distributed with
 * this work for additional information regarding copyright ownership.
 * The ASF licenses this file to You under the Apache License, Version 2.0
 * (the "License"); you may not use this file except in compliance with
 * the License.  You may obtain a copy of the License at
 *
 *     http://www.apache.org/licenses/LICENSE-2.0
 *
 * Unless required by applicable law or agreed to in writing, software
 * distributed under the License is distributed on an "AS IS" BASIS,
 * WITHOUT WARRANTIES OR CONDITIONS OF ANY KIND, either express or implied.
 * See the License for the specific language governing permissions and
 * limitations under the License.
 */

package http2

import (
	"bytes"
	"context"
	"encoding/json"
	"errors"
	"io"
	"net/http"
	"net/url"
	"strconv"
	"strings"
	"sync"
	"time"

	"mosn.io/api"
	mbuffer "mosn.io/mosn/pkg/buffer"
	mosnctx "mosn.io/mosn/pkg/context"
	"mosn.io/mosn/pkg/log"
	"mosn.io/mosn/pkg/module/http2"
	"mosn.io/mosn/pkg/mtls"
	"mosn.io/mosn/pkg/protocol"
	mhttp2 "mosn.io/mosn/pkg/protocol/http2"
	str "mosn.io/mosn/pkg/stream"
	"mosn.io/mosn/pkg/trace"
	"mosn.io/mosn/pkg/types"
	"mosn.io/mosn/pkg/variable"
	"mosn.io/pkg/buffer"
)

// TODO: move it to main
func init() {
	protocol.RegisterProtocolConfigHandler(protocol.HTTP2, streamConfigHandler)
	protocol.RegisterProtocol(protocol.HTTP2, NewConnPool, &StreamConnFactory{}, protocol.GetStatusCodeMapping{})
}

type StreamConnFactory struct{}

func (f *StreamConnFactory) CreateClientStream(context context.Context, connection types.ClientConnection,
	clientCallbacks types.StreamConnectionEventListener, connCallbacks api.ConnectionEventListener) types.ClientStreamConnection {
	return newClientStreamConnection(context, connection, clientCallbacks)
}

func (f *StreamConnFactory) CreateServerStream(context context.Context, connection api.Connection,
	serverCallbacks types.ServerStreamConnectionEventListener) types.ServerStreamConnection {
	return newServerStreamConnection(context, connection, serverCallbacks)
}

func (f *StreamConnFactory) CreateBiDirectStream(context context.Context, connection types.ClientConnection,
	clientCallbacks types.StreamConnectionEventListener,
	serverCallbacks types.ServerStreamConnectionEventListener) types.ClientStreamConnection {
	return nil
}

func (f *StreamConnFactory) ProtocolMatch(context context.Context, prot string, magic []byte) error {
	var size int
	var again bool
	if len(magic) >= len(http2.ClientPreface) {
		size = len(http2.ClientPreface)
	} else {
		size = len(magic)
		again = true
	}

	if bytes.Equal(magic[:size], []byte(http2.ClientPreface[:size])) {
		if again {
			return str.EAGAIN
		} else {
			return nil
		}
	} else {
		return str.FAILED
	}
}

// types.DecodeFilter
// types.StreamConnection
// types.ClientStreamConnection
// types.ServerStreamConnection
type streamConnection struct {
	ctx  context.Context
	conn api.Connection
	cm   *str.ContextManager

	useStream bool

	protocol api.Protocol
}

func (conn *streamConnection) Protocol() types.ProtocolName {
	return protocol.HTTP2
}

func (conn *streamConnection) EnableWorkerPool() bool {
	return true
}

func (conn *streamConnection) GoAway() {
	// todo
}

// types.Stream
// types.StreamSender
type stream struct {
	str.BaseStream

	ctx      context.Context
	receiver types.StreamReceiveListener

	id      uint32
	header  types.HeaderMap
	recData types.IoBuffer
	trailer *mhttp2.HeaderMap
	conn    api.Connection
}

// ~~ types.Stream
func (s *stream) ID() uint64 {
	return uint64(s.id)
}

func (s *stream) ReadDisable(disable bool) {
	s.conn.SetReadDisable(disable)
}

func (s *stream) BufferLimit() uint32 {
	return s.conn.BufferLimit()
}

func (s *stream) GetStream() types.Stream {
	return s
}

type StreamConfig struct {
	Http2UseStream bool `json:"http2_use_stream,omitempty"`
}

var defaultStreamConfig = StreamConfig{
	Http2UseStream: false,
}

func streamConfigHandler(v interface{}) interface{} {
	extendConfig, ok := v.(map[string]interface{})
	if !ok {
		return defaultStreamConfig
	}

	config, ok := extendConfig[string(protocol.HTTP2)]
	if !ok {
		config = extendConfig
	}
	configBytes, err := json.Marshal(config)
	if err != nil {
		return defaultStreamConfig
	}
	streamConfig := defaultStreamConfig
	if err := json.Unmarshal(configBytes, &streamConfig); err != nil {
		return defaultStreamConfig
	}

	return streamConfig

}

func parseStreamConfig(ctx context.Context) StreamConfig {
	streamConfig := defaultStreamConfig
	// get extend config from ctx
	pgc := mosnctx.Get(ctx, types.ContextKeyProxyGeneralConfig)
	if cfg, ok := pgc.(StreamConfig); ok {
		streamConfig = cfg
	}
	return streamConfig
}

type serverStreamConnection struct {
	streamConnection
	mutex   sync.RWMutex
	streams map[uint32]*serverStream
	sc      *http2.MServerConn
	config  StreamConfig

	serverCallbacks types.ServerStreamConnectionEventListener
}

func newServerStreamConnection(ctx context.Context, connection api.Connection, serverCallbacks types.ServerStreamConnectionEventListener) types.ServerStreamConnection {

	h2sc := http2.NewServerConn(connection)

	sc := &serverStreamConnection{
		streamConnection: streamConnection{
			ctx:      ctx,
			conn:     connection,
			protocol: mhttp2.ServerProto(h2sc),

			cm: str.NewContextManager(ctx),
		},
		sc:     h2sc,
		config: parseStreamConfig(ctx),

		serverCallbacks: serverCallbacks,
	}

	if pgc := mosnctx.Get(ctx, types.ContextKeyProxyGeneralConfig); pgc != nil {
		if extendConfig, ok := pgc.(StreamConfig); ok {
			sc.useStream = extendConfig.Http2UseStream
		}
	}

	// init first context
	sc.cm.Next()

	// set not support transfer connection
	sc.conn.SetTransferEventListener(func() bool {
		return false
	})

	sc.streams = make(map[uint32]*serverStream, 32)

	connection.AddConnectionEventListener(sc)
	if log.Proxy.GetLogLevel() >= log.DEBUG {
		log.Proxy.Debugf(ctx, "new http2 server stream connection, stream config: %v", sc.config)
	}

	return sc
}

var errClosedServerConn = errors.New("server conn is closed")

func (conn *serverStreamConnection) OnEvent(event api.ConnectionEvent) {
	conn.mutex.Lock()
	defer conn.mutex.Unlock()
	if event.IsClose() || event.ConnectFailure() {
		for _, stream := range conn.streams {
			stream.ResetStream(types.StreamRemoteReset)
		}
	}
}

// types.StreamConnectionM
func (conn *serverStreamConnection) Dispatch(buf types.IoBuffer) {
	for {
		// 1. pre alloc stream-level ctx with bufferCtx
		ctx := conn.cm.Get()

		// 2. decode process
		frame, err := conn.protocol.Decode(ctx, buf)
		// No enough data
		if err == http2.ErrAGAIN {
			break
		}

		// Do handle staff. Error would also be passed to this function.
		conn.handleFrame(ctx, frame, err)
		if err != nil {
			break
		}

		conn.cm.Next()
	}
}

func (conn *serverStreamConnection) ActiveStreamsNum() int {
	conn.mutex.RLock()
	defer conn.mutex.Unlock()

	return len(conn.streams)
}

func (conn *serverStreamConnection) CheckReasonError(connected bool, event api.ConnectionEvent) (types.StreamResetReason, bool) {
	reason := types.StreamConnectionSuccessed
	if event.IsClose() || event.ConnectFailure() {
		reason = types.StreamConnectionFailed
		if connected {
			reason = types.StreamConnectionTermination
		}
		return reason, false

	}

	return reason, true
}

func (conn *serverStreamConnection) Reset(reason types.StreamResetReason) {
	conn.mutex.RLock()
	defer conn.mutex.Unlock()

	for _, stream := range conn.streams {
		stream.ResetStream(reason)
	}
}

func (conn *serverStreamConnection) handleFrame(ctx context.Context, i interface{}, err error) {
	f, _ := i.(http2.Frame)
	if err != nil {
		conn.handleError(ctx, f, err)
		return
	}
	var h2s *http2.MStream
	var endStream, hasTrailer bool
	var data []byte

	h2s, data, hasTrailer, endStream, err = conn.sc.HandleFrame(ctx, f)

	if err != nil {
		conn.handleError(ctx, f, err)
		return
	}

	if h2s == nil && data == nil && !hasTrailer && !endStream {
		return
	}

	id := f.Header().StreamID

	var stream *serverStream
	// header
	if h2s != nil {
		stream, err = conn.onNewStreamDetect(mosnctx.Clone(ctx), h2s, endStream)
		if err != nil {
			conn.handleError(ctx, f, err)
			return
		}
		header := mhttp2.NewReqHeader(h2s.Request)

		scheme := "http"
		if _, ok := conn.conn.RawConn().(*mtls.TLSConn); ok {
			scheme = "https"
		}

		h2s.Request.URL.Scheme = strings.ToLower(scheme)

		variable.SetString(ctx, types.VarScheme, scheme)
		variable.SetString(ctx, types.VarMethod, h2s.Request.Method)
		variable.SetString(ctx, types.VarHost, h2s.Request.Host)
		variable.SetString(ctx, types.VarIstioHeaderHost, h2s.Request.Host) // be consistent with http1
		variable.SetString(ctx, types.VarPath, h2s.Request.URL.Path)
		variable.SetString(ctx, types.VarPathOriginal, h2s.Request.URL.EscapedPath())

		if h2s.Request.URL.RawQuery != "" {
			variable.SetString(ctx, types.VarQueryString, h2s.Request.URL.RawQuery)
		}

		if log.Proxy.GetLogLevel() >= log.DEBUG {
			log.Proxy.Debugf(stream.ctx, "http2 server header: %d, %+v", id, h2s.Request.Header)
		}

		if endStream {
			stream.receiver.OnReceive(stream.ctx, header, nil, nil)
			return
		}
		stream.header = header
		stream.trailer = &mhttp2.HeaderMap{}
	}

	if stream == nil {
		stream = conn.onStreamRecv(ctx, id, endStream)
		if stream == nil {
			log.Proxy.Errorf(ctx, "http2 server OnStreamRecv error, invaild id = %d", id)
			return
		}
	}

	// data
	if data != nil {
		if log.Proxy.GetLogLevel() >= log.DEBUG {
			log.Proxy.Debugf(ctx, "http2 server receive data: %d", id)
		}

		if stream.recData == nil {
			if endStream || !conn.useStream {
				stream.recData = buffer.GetIoBuffer(len(data))
			} else {
				stream.recData = buffer.NewPipeBuffer(len(data))
				stream.reqUseStream = true
				variable.Set(stream.ctx, types.VarHttp2RequestUseStream, stream.reqUseStream)
				stream.receiver.OnReceive(stream.ctx, stream.header, stream.recData, stream.trailer)
			}
		}

		if _, err = stream.recData.Write(data); err != nil {
			conn.handleError(ctx, f, http2.StreamError{
				StreamID: id,
				Code:     http2.ErrCodeCancel,
				Cause:    err,
			})
			return
		}
	}

	if hasTrailer {
		stream.trailer.H = stream.h2s.Request.Trailer
		if log.Proxy.GetLogLevel() >= log.DEBUG {
			log.Proxy.Debugf(stream.ctx, "http2 server trailer: %d, %v", id, stream.h2s.Request.Trailer)
		}
	}

	if endStream {
		if stream.reqUseStream {
			stream.recData.CloseWithError(io.EOF)
		} else {
			if stream.recData == nil {
				stream.recData = buffer.GetIoBuffer(0)
			}
			stream.receiver.OnReceive(stream.ctx, stream.header, stream.recData, stream.trailer)
		}
		if log.Proxy.GetLogLevel() >= log.DEBUG {
			log.Proxy.Debugf(stream.ctx, "http2 server stream end %d", id)
		}
	}

}

func (conn *serverStreamConnection) handleError(ctx context.Context, f http2.Frame, err error) {
	conn.sc.HandleError(ctx, f, err)
	if err != nil {
		switch err := err.(type) {
		// todo: other error scenes
		case http2.StreamError:
			if err.Code == http2.ErrCodeNo {
				return
			}
			log.Proxy.Errorf(ctx, "Http2 server handleError stream error: %v", err)
			conn.mutex.Lock()
			s := conn.streams[err.StreamID]
			if s != nil {
				delete(conn.streams, err.StreamID)
			}
			conn.mutex.Unlock()
			if s != nil {
				s.ResetStream(types.StreamLocalReset)
			}
		case http2.ConnectionError:
			log.Proxy.Errorf(ctx, "Http2 server handleError conn err: %v", err)
			conn.conn.Close(api.NoFlush, api.OnReadErrClose)
		default:
			log.Proxy.Errorf(ctx, "Http2 server handleError err: %v", err)
			conn.conn.Close(api.NoFlush, api.RemoteClose)
		}
	}
}

func (conn *serverStreamConnection) onNewStreamDetect(ctx context.Context, h2s *http2.MStream, endStream bool) (*serverStream, error) {
	stream := &serverStream{}
	stream.id = h2s.ID()
	stream.ctx = mosnctx.WithValue(ctx, types.ContextKeyStreamID, stream.id)
	stream.sc = conn
	stream.h2s = h2s
	stream.conn = conn.conn

	conn.mutex.Lock()
	conn.streams[stream.id] = stream
	conn.mutex.Unlock()

	var span api.Span
	if trace.IsEnabled() {
		// try build trace span
		tracer := trace.Tracer(protocol.HTTP2)

		if tracer != nil {
			span = tracer.Start(ctx, h2s.Request, time.Now())
		}
	}

	stream.receiver = conn.serverCallbacks.NewStreamDetect(stream.ctx, stream, span)
	return stream, nil
}

func (conn *serverStreamConnection) onStreamRecv(ctx context.Context, id uint32, endStream bool) *serverStream {
	conn.mutex.Lock()
	defer conn.mutex.Unlock()
	if stream, ok := conn.streams[id]; ok {
		if log.Proxy.GetLogLevel() >= log.DEBUG {
			log.Proxy.Debugf(stream.ctx, "http2 server OnStreamRecv, id = %d", stream.id)
		}
		return stream
	}
	return nil
}

type serverStream struct {
	stream
	h2s           *http2.MStream
	sc            *serverStreamConnection
	reqUseStream  bool
	respUseStream bool
}

// types.StreamSender
func (s *serverStream) AppendHeaders(ctx context.Context, headers api.HeaderMap, endStream bool) error {
	if useStream, err := variable.Get(ctx, types.VarHttp2ResponseUseStream); err == nil {
		if h2UseStream, ok := useStream.(bool); ok {
			s.respUseStream = h2UseStream
		}
	}
	var rsp *http.Response

	var status int

	value, err := variable.GetString(ctx, types.VarHeaderStatus)
	if err != nil || value == "" {
		status = 200
	} else {
		status, _ = strconv.Atoi(value)
	}

	switch header := headers.(type) {
	case *mhttp2.RspHeader:
		rsp = header.Rsp
	case *mhttp2.ReqHeader:
		// indicates the invocation is under hijack scene
		rsp = new(http.Response)
		rsp.StatusCode = status
		rsp.Header = s.h2s.Request.Header
	default:
		rsp = new(http.Response)
		rsp.StatusCode = status
		rsp.Header = mhttp2.EncodeHeader(headers)
	}

	s.h2s.Response = rsp
	s.h2s.UseStream = s.respUseStream

	if log.Proxy.GetLogLevel() >= log.DEBUG {
		log.Proxy.Debugf(s.ctx, "http2 server ApppendHeaders id = %d, headers = %+v", s.id, rsp.Header)
	}

	if endStream {
		s.endStream()
	}

	return nil
}

func (s *serverStream) AppendData(context context.Context, data buffer.IoBuffer, endStream bool) error {
	s.h2s.SendData = data
	if log.Proxy.GetLogLevel() >= log.DEBUG {
		log.Proxy.Debugf(s.ctx, "http2 server ApppendData id = %d", s.id)
	}

	if endStream {
		s.endStream()
	}

	return nil
}

func (s *serverStream) AppendTrailers(context context.Context, trailers api.HeaderMap) error {
	if trailers != nil {
		switch trailer := trailers.(type) {
		case *mhttp2.HeaderMap:
			s.h2s.Trailer = &trailer.H
		default:
			header := mhttp2.EncodeHeader(trailer)
			s.h2s.Trailer = &header
		}
		if log.Proxy.GetLogLevel() >= log.DEBUG {
			log.Proxy.Debugf(s.ctx, "http2 server ApppendTrailers id = %d, trailer = %+v", s.id, s.h2s.Trailer)
		}
	}
	s.endStream()

	return nil
}

func (s *serverStream) ResetStream(reason types.StreamResetReason) {
	// on stream reset
	if log.Proxy.GetLogLevel() >= log.WARN {
		log.Proxy.Warnf(s.ctx, "http2 server reset stream id = %d, error = %v", s.id, reason)
	}
	if s.reqUseStream && s.recData != nil {
		s.recData.CloseWithError(io.EOF)
	}

	s.h2s.Reset()
	s.stream.ResetStream(reason)
}

func (s *serverStream) GetStream() types.Stream {
	return s
}

func (s *serverStream) endStream() {
	if s.h2s.SendData != nil {
		// Need to reset the 'Content-Length' response header when it's a direct response.
		isDirectResponse, _ := variable.GetString(s.ctx, types.VarProxyIsDirectResponse)
		if isDirectResponse == types.IsDirectResponse {
			s.h2s.Response.Header.Set("Content-Length", strconv.Itoa(s.h2s.SendData.Len()))
		}
	}

	_, err := s.sc.protocol.Encode(s.ctx, s.h2s)

	s.sc.mutex.Lock()
	delete(s.sc.streams, s.id)
	s.sc.mutex.Unlock()

	if err != nil {
		log.Proxy.Errorf(s.ctx, "http2 server SendResponse error :%v", err)
		s.ResetStream(types.StreamLocalReset)
		return
	}
	if s.reqUseStream && s.recData != nil {
		s.recData.CloseWithError(io.EOF)
	}

	if log.Proxy.GetLogLevel() >= log.DEBUG {
		log.Proxy.Debugf(s.ctx, "http2 server SendResponse id = %d", s.id)
	}
}

type clientStreamConnection struct {
	streamConnection
	lastStream                    uint32
	mutex                         sync.RWMutex
	streams                       map[uint32]*clientStream
	mClientConn                   *http2.MClientConn
	streamConnectionEventListener types.StreamConnectionEventListener
}

func newClientStreamConnection(ctx context.Context, connection api.Connection,
	clientCallbacks types.StreamConnectionEventListener) types.ClientStreamConnection {

	h2cc := http2.NewClientConn(connection)

	sc := &clientStreamConnection{
		streamConnection: streamConnection{
			ctx:      ctx,
			conn:     connection,
			protocol: mhttp2.ClientProto(h2cc),

			cm: str.NewContextManager(ctx),
		},
		mClientConn:                   h2cc,
		streamConnectionEventListener: clientCallbacks,
	}

	if pgc := mosnctx.Get(ctx, types.ContextKeyProxyGeneralConfig); pgc != nil {
		if extendConfig, ok := pgc.(StreamConfig); ok {
			sc.useStream = extendConfig.Http2UseStream
		}
	}

	// init first context
	sc.cm.Next()

	sc.streams = make(map[uint32]*clientStream, 32)
	connection.AddConnectionEventListener(sc)
	return sc
}

var errClosedClientConn = errors.New("http2: client conn is closed")

func (conn *clientStreamConnection) OnEvent(event api.ConnectionEvent) {
	conn.mutex.Lock()
	defer conn.mutex.Unlock()
	if event == api.Connected {
		conn.mClientConn.WriteInitFrame()
	}
	if event.IsClose() || event.ConnectFailure() {
		for _, stream := range conn.streams {
			if buf := stream.recData; buf != nil {
				buf.CloseWithError(errClosedClientConn)
			}
		}

	}
}

// types.StreamConnection
func (conn *clientStreamConnection) Dispatch(buf types.IoBuffer) {
	for {
		// 1. pre alloc stream-level ctx with bufferCtx
		ctx := conn.cm.Get()

		// 2. decode process
		frame, err := conn.protocol.Decode(ctx, buf)
		// No enough data
		if err == http2.ErrAGAIN {
			break
		}

		// Do handle staff. Error would also be passed to this function.
		conn.handleFrame(ctx, frame, err)
		if err != nil {
			break
		}

		conn.cm.Next()
	}
}

func (conn *clientStreamConnection) ActiveStreamsNum() int {
	conn.mutex.RLock()
	defer conn.mutex.RUnlock()

	return len(conn.streams)
}

func (conn *clientStreamConnection) CheckReasonError(connected bool, event api.ConnectionEvent) (types.StreamResetReason, bool) {
	reason := types.StreamConnectionSuccessed
	if event.IsClose() || event.ConnectFailure() {
		reason = types.StreamConnectionFailed
		if connected {
			reason = types.StreamConnectionTermination
		}
		return reason, false

	}

	return reason, true
}

func (conn *clientStreamConnection) Reset(reason types.StreamResetReason) {
	conn.mutex.Lock()
	defer conn.mutex.Unlock()

	for _, stream := range conn.streams {
		stream.connReset = true
		stream.ResetStream(reason)
	}
}

func (conn *clientStreamConnection) NewStream(ctx context.Context, receiver types.StreamReceiveListener) types.StreamSender {
	stream := &clientStream{}

	stream.ctx = ctx
	stream.sc = conn
	stream.receiver = receiver
	stream.conn = conn.conn
	if useStream, err := variable.Get(ctx, types.VarHttp2RequestUseStream); err == nil {
		if h2UseStream, ok := useStream.(bool); ok {
			stream.reqUseStream = h2UseStream
		}
	}

	return stream
}

func (conn *clientStreamConnection) handleFrame(ctx context.Context, i interface{}, err error) {
	f, _ := i.(http2.Frame)
	if err != nil {
		conn.handleError(ctx, f, err)
		return
	}
	var endStream bool
	var data []byte
	var trailer http.Header
	var rsp *http.Response
	var lastStream uint32

	rsp, data, trailer, endStream, lastStream, err = conn.mClientConn.HandleFrame(ctx, f)

	if err != nil {
		conn.handleError(ctx, f, err)
		return
	}

	if rsp == nil && trailer == nil && data == nil && !endStream && lastStream == 0 {
		return
	}

	if lastStream != 0 {
		conn.lastStream = lastStream
		conn.streamConnectionEventListener.OnGoAway()
		if log.DefaultLogger.GetLogLevel() >= log.DEBUG {
			log.DefaultLogger.Debugf("http2 client recevice goaway lastStremID = %d", conn.lastStream)
		}
		return
	}

	id := f.Header().StreamID

	conn.mutex.Lock()
	stream := conn.streams[id]
	conn.mutex.Unlock()

	if stream == nil {
		log.Proxy.Errorf(ctx, "http2 client invaild steamID :%v", f)
		return
	}

	if rsp != nil {
		header := mhttp2.NewRspHeader(rsp)

		// set header-status into stream ctx
		variable.SetString(stream.ctx, types.VarHeaderStatus, strconv.Itoa(rsp.StatusCode))

		mbuffer.TransmitBufferPoolContext(stream.ctx, ctx)

		if log.Proxy.GetLogLevel() >= log.DEBUG {
			log.Proxy.Debugf(stream.ctx, "http2 client header: id = %d, headers = %+v", id, rsp.Header)
		}

		if endStream {
			if stream.receiver == nil {
				return
			}

			stream.receiver.OnReceive(stream.ctx, header, nil, nil)
			conn.mutex.Lock()
			delete(conn.streams, id)
			conn.mutex.Unlock()

			return
		}
		stream.header = header
		stream.trailer = &mhttp2.HeaderMap{}
	}

	// data
	if data != nil {
		if log.Proxy.GetLogLevel() >= log.DEBUG {
			log.DefaultLogger.Debugf("http2 client receive data: %d", id)
		}

		if stream.recData == nil {
			if endStream || !conn.useStream {
				stream.recData = buffer.GetIoBuffer(len(data))
			} else {
				stream.recData = buffer.NewPipeBuffer(len(data))
				stream.respUseStream = true
				variable.Set(stream.ctx, types.VarHttp2ResponseUseStream, stream.respUseStream)
				stream.receiver.OnReceive(stream.ctx, stream.header, stream.recData, stream.trailer)
			}
		}

		if _, err = stream.recData.Write(data); err != nil {
			conn.handleError(ctx, f, &http2.StreamError{
				StreamID: id,
				Code:     http2.ErrCodeCancel,
				Cause:    err,
			})
		}

	}
	if trailer != nil {
		stream.trailer.H = trailer
		if log.Proxy.GetLogLevel() >= log.DEBUG {
			log.Proxy.Debugf(stream.ctx, "http2 client trailer: id = %d, trailer = %+v", id, trailer)
		}
	}

	if endStream {
		if stream.respUseStream {
			stream.recData.CloseWithError(io.EOF)
		} else if stream.receiver != nil {
			if stream.recData == nil {
				stream.recData = buffer.GetIoBuffer(0)
			}
			stream.receiver.OnReceive(stream.ctx, stream.header, stream.recData, stream.trailer)
		}
		if log.Proxy.GetLogLevel() >= log.DEBUG {
			log.DefaultLogger.Debugf("http2 client stream receive end %d", id)
		}
		conn.mutex.Lock()
		delete(conn.streams, id)
		conn.mutex.Unlock()
	}
}

func (conn *clientStreamConnection) handleError(ctx context.Context, f http2.Frame, err error) {
	//conn.mClientConn.HandleError(ctx, f, err)
	if err != nil {
		switch err := err.(type) {
		// todo: other error scenes
		case http2.StreamError:
			if err.Code == http2.ErrCodeNo {
				return
			}
			log.Proxy.Errorf(ctx, "Http2 client handleError stream err: %v", err)
			conn.mutex.Lock()
			s := conn.streams[err.StreamID]
			conn.mutex.Unlock()
			if s != nil {
				s.ResetStream(types.StreamRemoteReset)
			}
		case http2.ConnectionError:
			log.Proxy.Errorf(ctx, "Http2 client handleError conn err: %v", err)
			conn.conn.Close(api.FlushWrite, api.OnReadErrClose)
		default:
			log.Proxy.Errorf(ctx, "Http2 client handleError err: %v", err)
			conn.conn.Close(api.NoFlush, api.RemoteClose)
		}
	}
}

type clientStream struct {
	stream
	reqUseStream  bool
	respUseStream bool
	connReset     bool

	h2s *http2.MClientStream
	sc  *clientStreamConnection
}

func (s *clientStream) AppendHeaders(ctx context.Context, headersIn api.HeaderMap, endStream bool) error {
	var req *http.Request
	var isReqHeader bool

	// clone for retry
	headersIn = headersIn.Clone()
	switch header := headersIn.(type) {
	case *mhttp2.ReqHeader:
		req = header.Req
		isReqHeader = true
	default:
		req = new(http.Request)
	}

	scheme := "http"
	if _, ok := s.conn.RawConn().(*mtls.TLSConn); ok {
		scheme = "https"
	}

	var method string
	method, err := variable.GetString(ctx, types.VarMethod)
	if err != nil || method == "" {
		if endStream {
			method = http.MethodGet
		} else {
			method = http.MethodPost
		}
	}

	var host string
	h, err := variable.GetString(ctx, types.VarHost)
	if err == nil && h != "" {
		host = h
	} else if h, ok := headersIn.Get("Host"); ok {
		host = h
	} else {
		host = s.conn.RemoteAddr().String()
	}

	if h, err := variable.GetString(ctx, types.VarIstioHeaderHost); err != nil && h != "" { // be consistent with http1
		host = h
	}

	var path string
	path, _ = variable.GetString(ctx, types.VarPath)

	var pathOriginal string
	pathOriginal, _ = variable.GetString(ctx, types.VarPathOriginal)

	var query string
	query, _ = variable.GetString(ctx, types.VarQueryString)

	URL := &url.URL{
		Scheme:   scheme,
		Host:     req.Host,
		Path:     path,
		RawPath:  pathOriginal,
		RawQuery: query,
	}

	if !isReqHeader {
		req.Method = method
		req.Host = host
		req.URL = URL
		req.Header = mhttp2.EncodeHeader(headersIn)
	}

	if log.Proxy.GetLogLevel() >= log.DEBUG {
		log.Proxy.Debugf(s.ctx, "http2 client AppendHeaders: id = %d, headers = %+v", s.id, req.Header)
	}

	s.h2s = http2.NewMClientStream(s.sc.mClientConn, req)
	s.h2s.UseStream = s.reqUseStream

	if endStream {
		s.endStream()
	}
	return nil
}

func (s *clientStream) AppendData(context context.Context, data buffer.IoBuffer, endStream bool) error {
	s.h2s.SendData = data
	if log.Proxy.GetLogLevel() >= log.DEBUG {
		log.Proxy.Debugf(s.ctx, "http2 client AppendData: id = %d", s.id)
	}
	if endStream {
		s.endStream()
	}

	return nil
}

func (s *clientStream) AppendTrailers(context context.Context, trailers api.HeaderMap) error {
	if trailers != nil {
		switch trailer := trailers.(type) {
		case *mhttp2.HeaderMap:
			s.h2s.Trailer = &trailer.H
		default:
			header := mhttp2.EncodeHeader(trailer)
			s.h2s.Trailer = &header
		}
		if log.Proxy.GetLogLevel() >= log.DEBUG {
			log.Proxy.Debugf(s.ctx, "http2 client AppendTrailers: id = %d, trailer = %+v", s.id, s.h2s.Trailer)
		}
	}
	s.endStream()

	return nil
}

func (s *clientStream) AppendPing(context context.Context) {
	err := s.sc.mClientConn.Ping(context)
	if err != nil {
		log.Proxy.Errorf(s.ctx, "http2 client ping error = %v", err)
		if err == types.ErrConnectionHasClosed {
			s.ResetStream(types.StreamConnectionFailed)
		} else {
			s.ResetStream(types.StreamLocalReset)
		}
	}
}

func (s *clientStream) endStream() {
	// send header
	s.sc.mutex.Lock()
	_, err := s.sc.protocol.Encode(s.ctx, s.h2s)
	if err == nil {
		s.id = s.h2s.GetID()
		s.sc.streams[s.id] = s
		s.sc.mutex.Unlock()
	} else {
		s.sc.mutex.Unlock()
		goto reset
	}

	if log.Proxy.GetLogLevel() >= log.DEBUG {
		log.Proxy.Debugf(s.ctx, "http2 client SendRequest id = %d", s.id)
	}
	if s.reqUseStream {
		variable.Set(s.ctx, types.VarProxyDisableRetry, true)
	}
	// send body and trailer
	_, err = s.sc.protocol.Encode(s.ctx, s.h2s)
	if err == nil {
		return
	}

reset:
	log.Proxy.Errorf(s.ctx, "http2 client endStream error = %v", err)
	if err == types.ErrConnectionHasClosed || err == errClosedClientConn {
		s.ResetStream(types.StreamConnectionFailed)
		return
<<<<<<< HEAD
	}
	// fix: https://github.com/mosn/mosn/issues/1672
	if strings.Contains(err.Error(), "broken pipe") || strings.Contains(err.Error(), "connection reset by peer") {
=======
	}
	// fix: https://github.com/mosn/mosn/issues/1672
	if strings.Contains(err.Error(), "broken pipe") || strings.Contains(err.Error(), "connection reset by peer") {
		s.ResetStream(types.StreamConnectionFailed)
		return
	}
	// fix: https://github.com/mosn/mosn/issues/1900
	if err == http2.ErrStreamID || err == http2.ErrDepStreamID {
		s.sc.streamConnectionEventListener.OnGoAway()
>>>>>>> 5459e7b0
		s.ResetStream(types.StreamConnectionFailed)
		return
	}
	s.ResetStream(types.StreamLocalReset)
}

func (s *clientStream) GetStream() types.Stream {
	return s
}

func (s *clientStream) ResetStream(reason types.StreamResetReason) {
	// reset by goaway, support retry.
	if s.sc.lastStream > 0 && s.id > s.sc.lastStream {
		if log.DefaultLogger.GetLogLevel() >= log.WARN {
			log.DefaultLogger.Warnf("http2 client reset by goaway, retry it, lastStream = %d, streamId = %d", s.sc.lastStream, s.id)
		}
		reason = types.StreamConnectionFailed
	}

	if s.h2s != nil {
		s.h2s.Reset()
	}

	if !s.connReset {
		s.sc.mutex.Lock()
		delete(s.sc.streams, s.id)
		s.sc.mutex.Unlock()
	}

	s.stream.ResetStream(reason)
}<|MERGE_RESOLUTION|>--- conflicted
+++ resolved
@@ -1063,11 +1063,6 @@
 	if err == types.ErrConnectionHasClosed || err == errClosedClientConn {
 		s.ResetStream(types.StreamConnectionFailed)
 		return
-<<<<<<< HEAD
-	}
-	// fix: https://github.com/mosn/mosn/issues/1672
-	if strings.Contains(err.Error(), "broken pipe") || strings.Contains(err.Error(), "connection reset by peer") {
-=======
 	}
 	// fix: https://github.com/mosn/mosn/issues/1672
 	if strings.Contains(err.Error(), "broken pipe") || strings.Contains(err.Error(), "connection reset by peer") {
@@ -1077,7 +1072,6 @@
 	// fix: https://github.com/mosn/mosn/issues/1900
 	if err == http2.ErrStreamID || err == http2.ErrDepStreamID {
 		s.sc.streamConnectionEventListener.OnGoAway()
->>>>>>> 5459e7b0
 		s.ResetStream(types.StreamConnectionFailed)
 		return
 	}
