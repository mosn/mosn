--- conflicted
+++ resolved
@@ -47,8 +47,6 @@
 	virtualHosts []types.VirtualHost
 }
 
-<<<<<<< HEAD
-=======
 type WildcardVirtualHostWithPort struct {
 	hostLen int
 	host    string
@@ -70,7 +68,6 @@
 	return a[j].hostLen < a[i].hostLen
 }
 
->>>>>>> 8b61426e
 func (ri *routersImpl) MatchRoute(ctx context.Context, headers api.HeaderMap) api.Route {
 	if log.DefaultLogger.GetLogLevel() >= log.DEBUG {
 		log.DefaultLogger.Debugf(RouterLogFormat, "routers", "MatchRoute", headers)
@@ -172,40 +169,6 @@
 	return index
 }
 
-<<<<<<< HEAD
-func (ri *routersImpl) findVirtualHostIndex(host string) int {
-	if index, ok := ri.virtualHostsIndex[host]; ok {
-		return index
-	}
-	if len(ri.wildcardVirtualHostSuffixesIndex) > 0 {
-		if index := ri.findWildcardVirtualHost(host); index != -1 {
-			return index
-		}
-	}
-	return ri.defaultVirtualHostIndex
-}
-
-func (ri *routersImpl) findWildcardVirtualHost(host string) int {
-	// longest wildcard suffix match against the host
-	// e.g. foo-bar.baz.com will match *-bar.baz.com
-	// foo-bar.baz.com should match *-bar.baz.com before matching *.baz.com
-	for _, wildcardLen := range ri.greaterSortedWildcardVirtualHostSuffixes {
-		if wildcardLen >= len(host) {
-			continue
-		}
-		wildcardMap := ri.wildcardVirtualHostSuffixesIndex[wildcardLen]
-		hostIndex := len(host) - wildcardLen
-		for domain, index := range wildcardMap {
-			if domain == host[hostIndex:] {
-				return index
-			}
-		}
-	}
-	return -1
-}
-
-=======
->>>>>>> 8b61426e
 func (ri *routersImpl) findVirtualHost(ctx context.Context) types.VirtualHost {
 	// optimize, if there is only a default, use it
 	if len(ri.virtualHostPortsMap) == 0 && len(ri.portWildcardVirtualHost) == 0 &&
@@ -215,11 +178,7 @@
 		}
 		return ri.virtualHosts[ri.defaultVirtualHostIndex]
 	}
-<<<<<<< HEAD
-	hostHeader, err := variable.GetVariableValue(ctx, types.VarHost)
-=======
 	hostHeader, err := variable.GetString(ctx, types.VarHost)
->>>>>>> 8b61426e
 	index := -1
 	if err == nil && hostHeader != "" {
 		//we use domain in lowercase
@@ -328,43 +287,6 @@
 		vh.globalRouteConfig = configImpl
 		for _, domain := range vhConfig.Domains {
 			domain = strings.ToLower(domain) // we use domain in lowercase
-<<<<<<< HEAD
-			if domain == "*" {
-				if routers.defaultVirtualHostIndex != -1 {
-					log.DefaultLogger.Errorf(RouterLogFormat, "routers", "NewRouters", "duplicate default virtualhost")
-					return nil, ErrDuplicateVirtualHost
-				}
-				if log.DefaultLogger.GetLogLevel() >= log.INFO {
-					log.DefaultLogger.Infof(RouterLogFormat, "routers", "NewRouters", "add route matcher default virtual host")
-				}
-				routers.defaultVirtualHostIndex = index
-			} else if len(domain) > 1 && "*" == domain[:1] {
-				m, ok := routers.wildcardVirtualHostSuffixesIndex[len(domain)-1]
-				if !ok {
-					m = map[string]int{}
-					routers.wildcardVirtualHostSuffixesIndex[len(domain)-1] = m
-				}
-				// add check, different from envoy
-				// exactly same wildcard domain is unique
-				wildcard := domain[1:]
-				if _, ok := m[wildcard]; ok {
-					log.DefaultLogger.Errorf(RouterLogFormat, "routers", "NewRouters", "only unique wildcard domain permitted, domain:"+domain)
-					return nil, ErrDuplicateVirtualHost
-				}
-				m[wildcard] = index
-				if log.DefaultLogger.GetLogLevel() >= log.INFO {
-					log.DefaultLogger.Infof(RouterLogFormat, "routers", "NewRouters", "add router domain: "+domain)
-				}
-			} else {
-				if _, ok := routers.virtualHostsIndex[domain]; ok {
-					log.DefaultLogger.Errorf(RouterLogFormat, "routers", "NewRouters", "only unique values for domains are permitted, domain:"+domain)
-					return nil, ErrDuplicateVirtualHost
-				}
-				routers.virtualHostsIndex[domain] = index
-				if log.DefaultLogger.GetLogLevel() >= log.INFO {
-					log.DefaultLogger.Infof(RouterLogFormat, "routers", "NewRouters", "add router domain: "+domain)
-				}
-=======
 
 			host, port, err := splitHostPortGraceful(domain)
 			if err != nil {
@@ -374,7 +296,6 @@
 			err = routers.generateHostWithPortConfig(host, port, index, routers)
 			if err != nil {
 				return nil, err
->>>>>>> 8b61426e
 			}
 		}
 	}
