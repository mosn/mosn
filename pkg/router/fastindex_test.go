--- conflicted
+++ resolved
@@ -71,11 +71,7 @@
 	for i := 0; i < routersCnt; i++ {
 		value := fmt.Sprintf("service#%d", i)
 		expected := fmt.Sprintf("cluster#%d", i)
-<<<<<<< HEAD
-		if route := vh.GetRouteFromHeaderKV(types.RPCRouteMatchKey, value); route == nil || route.RouteRule().ClusterName() != expected {
-=======
 		if route := vh.GetRouteFromHeaderKV(types.RPCRouteMatchKey, value); route == nil || route.RouteRule().ClusterName(context.TODO()) != expected {
->>>>>>> 8b61426e
 			t.Errorf("#%d route match is not expected, route: %v", i, route)
 		}
 	}
@@ -105,11 +101,7 @@
 		value := fmt.Sprintf("service#%d", i)
 		expected := fmt.Sprintf("cluster#%d", i)
 		// use header to find virtual host, in this case only have default virtualhost, header can be nil
-<<<<<<< HEAD
-		if route := routers.MatchRouteFromHeaderKV(ctx, nil, types.RPCRouteMatchKey, value); route == nil || route.RouteRule().ClusterName() != expected {
-=======
 		if route := routers.MatchRouteFromHeaderKV(ctx, nil, types.RPCRouteMatchKey, value); route == nil || route.RouteRule().ClusterName(context.TODO()) != expected {
->>>>>>> 8b61426e
 			t.Errorf("#%d route match is not expected, route: %v", i, route)
 		}
 	}
@@ -133,11 +125,7 @@
 	expected := fmt.Sprintf("cluster#%d", 3000)
 	b.Run("kv", func(b *testing.B) {
 		for i := 0; i < b.N; i++ {
-<<<<<<< HEAD
-			if route := vh.GetRouteFromHeaderKV(types.RPCRouteMatchKey, value); route == nil || route.RouteRule().ClusterName() != expected {
-=======
 			if route := vh.GetRouteFromHeaderKV(types.RPCRouteMatchKey, value); route == nil || route.RouteRule().ClusterName(context.TODO()) != expected {
->>>>>>> 8b61426e
 				b.Errorf("route match is not expected, route: %v", route)
 			}
 		}
@@ -148,11 +136,7 @@
 	ctx := variable.NewVariableContext(context.Background())
 	b.Run("common", func(b *testing.B) {
 		for i := 0; i < b.N; i++ {
-<<<<<<< HEAD
-			if route := vh.GetRouteFromEntries(ctx, headers); route == nil || route.RouteRule().ClusterName() != expected {
-=======
 			if route := vh.GetRouteFromEntries(ctx, headers); route == nil || route.RouteRule().ClusterName(context.TODO()) != expected {
->>>>>>> 8b61426e
 				b.Errorf("route match is not expected, route: %v", route)
 			}
 		}
