--- conflicted
+++ resolved
@@ -61,11 +61,7 @@
 	// 2. match query parameters
 	if rri.configQueryParameters != nil {
 		var queryParams types.QueryParams
-<<<<<<< HEAD
-		QueryString, err := variable.GetVariableValue(ctx, types.VarQueryString)
-=======
 		QueryString, err := variable.GetString(ctx, types.VarQueryString)
->>>>>>> 8b61426e
 		if err == nil && QueryString != "" {
 			queryParams = httpmosn.ParseQueryString(QueryString)
 		}
@@ -112,11 +108,7 @@
 
 func (prri *PathRouteRuleImpl) Match(ctx context.Context, headers api.HeaderMap) api.Route {
 	if prri.matchRoute(ctx, headers) {
-<<<<<<< HEAD
-		headerPathValue, err := variable.GetVariableValue(ctx, types.VarPath)
-=======
 		headerPathValue, err := variable.GetString(ctx, types.VarPath)
->>>>>>> 8b61426e
 		if err == nil && headerPathValue != "" {
 			// TODO: config to support case sensitive
 			// case insensitive
@@ -163,11 +155,7 @@
 
 func (prei *PrefixRouteRuleImpl) Match(ctx context.Context, headers api.HeaderMap) api.Route {
 	if prei.matchRoute(ctx, headers) {
-<<<<<<< HEAD
-		headerPathValue, err := variable.GetVariableValue(ctx, types.VarPath)
-=======
 		headerPathValue, err := variable.GetString(ctx, types.VarPath)
->>>>>>> 8b61426e
 		if err == nil && headerPathValue != "" {
 			if strings.HasPrefix(headerPathValue, prei.prefix) {
 				return prei
@@ -210,11 +198,7 @@
 
 func (rrei *RegexRouteRuleImpl) Match(ctx context.Context, headers api.HeaderMap) api.Route {
 	if rrei.matchRoute(ctx, headers) {
-<<<<<<< HEAD
-		headerPathValue, err := variable.GetVariableValue(ctx, types.VarPath)
-=======
 		headerPathValue, err := variable.GetString(ctx, types.VarPath)
->>>>>>> 8b61426e
 		if err == nil && headerPathValue != "" {
 			if rrei.regexPattern.MatchString(headerPathValue) {
 				return rrei
