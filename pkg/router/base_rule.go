/*
 * Licensed to the Apache Software Foundation (ASF) under one or more
 * contributor license agreements.  See the NOTICE file distributed with
 * this work for additional information regarding copyright ownership.
 * The ASF licenses this file to You under the Apache License, Version 2.0
 * (the "License"); you may not use this file except in compliance with
 * the License.  You may obtain a copy of the License at
 *
 *     http://www.apache.org/licenses/LICENSE-2.0
 *
 * Unless required by applicable law or agreed to in writing, software
 * distributed under the License is distributed on an "AS IS" BASIS,
 * WITHOUT WARRANTIES OR CONDITIONS OF ANY KIND, either express or implied.
 * See the License for the specific language governing permissions and
 * limitations under the License.
 */

package router

import (
	"context"
	"fmt"
	"math/rand"
	"net/http"
	"regexp"
	"strings"
	"sync"
	"time"

	"mosn.io/api"
	v2 "mosn.io/mosn/pkg/config/v2"
	"mosn.io/mosn/pkg/log"
	"mosn.io/mosn/pkg/types"
	"mosn.io/mosn/pkg/upstream/cluster"
	"mosn.io/mosn/pkg/variable"
)

var (
	// https://tools.ietf.org/html/rfc3986#section-3.1
	schemeValidator = regexp.MustCompile("^[a-z][a-z0-9.+-]*$")
)

type RouteRuleImplBase struct {
	// match
	vHost       api.VirtualHost
	routerMatch v2.RouterMatch
	// rewrite
	prefixRewrite         string
	regexRewrite          v2.RegexRewrite
	regexPattern          *regexp.Regexp
	hostRewrite           string
	autoHostRewrite       bool
	autoHostRewriteHeader string
	requestHeadersParser  *headerParser
	responseHeadersParser *headerParser
	// information
	upstreamProtocol string
	perFilterConfig  map[string]interface{}
	// policy
	policy *policy
	// direct response
	directResponseRule *directResponseImpl
	// redirect
	redirectRule *redirectImpl
	// action
	routerAction       v2.RouteAction
	defaultCluster     *weightedClusterEntry // cluster name and metadata
	weightedClusters   map[string]weightedClusterEntry
	totalClusterWeight uint32
	lock               sync.Mutex
	randInstance       *rand.Rand
}

func NewRouteRuleImplBase(vHost api.VirtualHost, route *v2.Router) (*RouteRuleImplBase, error) {
	base := &RouteRuleImplBase{
		vHost:                 vHost,
		routerMatch:           route.Match,
		prefixRewrite:         route.Route.PrefixRewrite,
		hostRewrite:           route.Route.HostRewrite,
		autoHostRewrite:       route.Route.AutoHostRewrite,
		autoHostRewriteHeader: route.Route.AutoHostRewriteHeader,
		requestHeadersParser:  getHeaderParser(route.Route.RequestHeadersToAdd, nil),
		responseHeadersParser: getHeaderParser(route.Route.ResponseHeadersToAdd, route.Route.ResponseHeadersToRemove),
		upstreamProtocol:      route.Route.UpstreamProtocol,
		perFilterConfig:       route.PerFilterConfig,
		policy:                &policy{},
		routerAction:          route.Route,
		defaultCluster: &weightedClusterEntry{
			clusterName: route.Route.ClusterName,
		},
		lock: sync.Mutex{},
	}
	//check and store regrex rewrite pattern
	if route.Route.RegexRewrite != nil && len(route.Route.RegexRewrite.Pattern.Regex) > 1 && len(route.Route.PrefixRewrite) == 0 {
		base.regexRewrite = *route.Route.RegexRewrite
		regexPattern, err := regexp.Compile(route.Route.RegexRewrite.Pattern.Regex)
		if err != nil {
			log.DefaultLogger.Errorf(RouterLogFormat, "routerule", "check regrex pattern failed.", "invalid regex:"+err.Error())
			return nil, err
		}
		base.regexPattern = regexPattern
	}

	// add clusters
	base.weightedClusters, base.totalClusterWeight = getWeightedClusterEntry(route.Route.WeightedClusters)
	if len(route.Route.MetadataMatch) > 0 {
		base.defaultCluster.clusterMetadataMatchCriteria = NewMetadataMatchCriteriaImpl(route.Route.MetadataMatch)
	}
	// add policy
	if route.Route.RetryPolicy != nil {
		base.policy.retryPolicy = &retryPolicyImpl{
			retryOn:      route.Route.RetryPolicy.RetryOn,
			retryTimeout: route.Route.RetryPolicy.RetryTimeout,
			numRetries:   route.Route.RetryPolicy.NumRetries,
		}
	}
	// add hash policy
	if route.Route.HashPolicy != nil && len(route.Route.HashPolicy) >= 1 {
		hp := route.Route.HashPolicy[0]
		if hp.Header != nil {
			base.policy.hashPolicy = &headerHashPolicyImpl{
				key: hp.Header.Key,
			}
		}
		if hp.Cookie != nil {
			base.policy.hashPolicy = &cookieHashPolicyImpl{
				name: hp.Cookie.Name,
				path: hp.Cookie.Path,
				ttl:  hp.Cookie.TTL,
			}
		}
	}
	// use source ip hash policy as default hash policy
	if base.policy.hashPolicy == nil {
		base.policy.hashPolicy = &sourceIPHashPolicyImpl{}
	}
	// add direct repsonse rule
	if route.DirectResponse != nil {
		base.directResponseRule = &directResponseImpl{
			status: route.DirectResponse.StatusCode,
			body:   route.DirectResponse.Body,
		}
	}
	// add redirect rule
	if route.Redirect != nil {
		r := route.Redirect

		scheme := r.SchemeRedirect
		if len(scheme) > 0 {
			scheme = strings.ToLower(scheme)
			if !schemeValidator.MatchString(scheme) {
				return nil, fmt.Errorf("invalid scheme: %s", scheme)
			}
		}

		rule := &redirectImpl{
			path:   r.PathRedirect,
			host:   r.HostRedirect,
			scheme: scheme,
		}

		switch r.ResponseCode {
		case 0:
			// default to 301
			rule.code = http.StatusMovedPermanently
		case http.StatusMovedPermanently, http.StatusFound,
			http.StatusSeeOther, http.StatusTemporaryRedirect,
			http.StatusPermanentRedirect:
			rule.code = r.ResponseCode
		default:
			return nil, fmt.Errorf("redirect code not supported yet: %d", r.ResponseCode)
		}
		base.redirectRule = rule
	}

	// add mirror policies
	if route.RequestMirrorPolicies != nil {
		base.policy.mirrorPolicy = &mirrorImpl{
			cluster: route.RequestMirrorPolicies.Cluster,
			percent: int(route.RequestMirrorPolicies.Percent),
			rand:    rand.New(rand.NewSource(time.Now().UnixNano())),
		}
	}
	if base.policy.mirrorPolicy == nil {
		base.policy.mirrorPolicy = &mirrorImpl{}
	}
	return base, nil
}

func (rri *RouteRuleImplBase) VirtualHost() api.VirtualHost {
	return rri.vHost
}

func (rri *RouteRuleImplBase) DirectResponseRule() api.DirectResponseRule {
	return rri.directResponseRule
}

func (rri *RouteRuleImplBase) RedirectRule() api.RedirectRule {
	if rri.redirectRule == nil {
		return nil
	}
	return rri.redirectRule
}

// types.RouteRule
// Select Cluster for Routing
// if weighted cluster is nil, return clusterName directly, else
// select cluster from weighted-clusters
func (rri *RouteRuleImplBase) ClusterName(ctx context.Context) (clusterName string) {
	var err error

	defer func() {
		variable.SetString(ctx, types.VarInternalRouterCluster, clusterName)
		variable.Set(ctx, types.VarInternalRouterMeta, rri.MetadataMatchCriteria(clusterName))
	}()

	if len(rri.weightedClusters) == 0 {
		// If both 'cluster_name' and 'cluster_variable' are configured, 'cluster_name' is preferred.
		if rri.defaultCluster.clusterName != "" {
			clusterName = rri.defaultCluster.clusterName
			return
		}

		if clusterName, err = variable.GetVariableValue(ctx, rri.routerAction.ClusterVariable); err == nil {
			return
		}

		clusterName = rri.defaultCluster.clusterName
		return
	}

	// When the same request gets cluster name a second time, the previous result is used directly.
	if clusterName, err = variable.GetVariableValue(ctx, types.VarInternalRouterCluster); err == nil && clusterName != "" {
		return
	}

	rri.lock.Lock()
	if rri.randInstance == nil {
		rri.randInstance = rand.New(rand.NewSource(time.Now().UnixNano()))
	}
<<<<<<< HEAD
	rri.lock.Unlock()

=======
>>>>>>> 60f60dde
	selectedValue := rri.randInstance.Intn(int(rri.totalClusterWeight))
	rri.lock.Unlock()
	for _, weightCluster := range rri.weightedClusters {
		selectedValue = selectedValue - int(weightCluster.clusterWeight)
		if selectedValue <= 0 {
			clusterName = weightCluster.clusterName
			return
		}
	}

	clusterName = rri.defaultCluster.clusterName
	return
}

func (rri *RouteRuleImplBase) UpstreamProtocol() string {
	return rri.upstreamProtocol
}

func (rri *RouteRuleImplBase) GlobalTimeout() time.Duration {
	return rri.routerAction.Timeout
}

func (rri *RouteRuleImplBase) Policy() api.Policy {
	return rri.policy
}

func (rri *RouteRuleImplBase) MetadataMatchCriteria(clusterName string) api.MetadataMatchCriteria {
	criteria := rri.defaultCluster.clusterMetadataMatchCriteria
	if len(rri.weightedClusters) != 0 {
		if cluster, ok := rri.weightedClusters[clusterName]; ok {
			criteria = cluster.clusterMetadataMatchCriteria
		}
	}
	if criteria == nil {
		return nil
	}
	return criteria

}

func (rri *RouteRuleImplBase) PerFilterConfig() map[string]interface{} {
	return rri.perFilterConfig
}

func (rri *RouteRuleImplBase) FinalizePathHeader(ctx context.Context, headers api.HeaderMap, matchedPath string) {
	rri.finalizePathHeader(ctx, headers, matchedPath)
}

func (rri *RouteRuleImplBase) finalizePathHeader(ctx context.Context, headers api.HeaderMap, matchedPath string) {

	if len(rri.prefixRewrite) < 1 && len(rri.regexRewrite.Pattern.Regex) < 1 {
		return
	}

	path, err := variable.GetVariableValue(ctx, types.VarPath)
	if err == nil && path != "" {

		//If both prefix_rewrite and regex_rewrite are configured
		//prefix rewrite by default
		if len(rri.prefixRewrite) > 1 {
			if strings.HasPrefix(path, matchedPath) {
				// origin path need to save in the header
				headers.Set(types.HeaderOriginalPath, path)
				variable.SetVariableValue(ctx, types.VarPath, rri.prefixRewrite+path[len(matchedPath):])
				if log.DefaultLogger.GetLogLevel() >= log.INFO {
					log.DefaultLogger.Infof(RouterLogFormat, "routerule", "finalizePathHeader", "add prefix to path, prefix is "+rri.prefixRewrite)
				}
			}
			return
		}

		// regex rewrite path if configured
		if len(rri.regexRewrite.Pattern.Regex) > 1 && rri.regexPattern != nil {
			rewritedPath := rri.regexPattern.ReplaceAllString(path, rri.regexRewrite.Substitution)
			if rewritedPath != path {
				headers.Set(types.HeaderOriginalPath, path)
				variable.SetVariableValue(ctx, types.VarPath, rewritedPath)
				if log.DefaultLogger.GetLogLevel() >= log.INFO {
					log.DefaultLogger.Infof(RouterLogFormat, "routerule", "finalizePathHeader", "regex rewrite path, rewrited path is "+rewritedPath)
				}
			}
		}

	}
}

func (rri *RouteRuleImplBase) FinalizeRequestHeaders(ctx context.Context, headers api.HeaderMap, requestInfo api.RequestInfo) {
	rri.finalizeRequestHeaders(ctx, headers, requestInfo)
}

func (rri *RouteRuleImplBase) finalizeRequestHeaders(ctx context.Context, headers api.HeaderMap, requestInfo api.RequestInfo) {
	rri.requestHeadersParser.evaluateHeaders(headers, requestInfo)
	rri.vHost.FinalizeRequestHeaders(ctx, headers, requestInfo)
	if len(rri.hostRewrite) > 0 {
		variable.SetVariableValue(ctx, types.VarIstioHeaderHost, rri.hostRewrite)
	} else if len(rri.autoHostRewriteHeader) > 0 {
		if headerValue, ok := headers.Get(rri.autoHostRewriteHeader); ok {
			variable.SetVariableValue(ctx, types.VarIstioHeaderHost, headerValue)
		}
	} else if rri.autoHostRewrite {
		clusterSnapshot := cluster.GetClusterMngAdapterInstance().GetClusterSnapshot(context.TODO(), rri.routerAction.ClusterName)
		if clusterSnapshot != nil && (clusterSnapshot.ClusterInfo().ClusterType() == v2.STRICT_DNS_CLUSTER) {
			variable.SetVariableValue(ctx, types.VarIstioHeaderHost, requestInfo.UpstreamHost().Hostname())
		}
	}
}

func (rri *RouteRuleImplBase) FinalizeResponseHeaders(ctx context.Context, headers api.HeaderMap, requestInfo api.RequestInfo) {
	rri.responseHeadersParser.evaluateHeaders(headers, requestInfo)
	rri.vHost.FinalizeResponseHeaders(ctx, headers, requestInfo)
}<|MERGE_RESOLUTION|>--- conflicted
+++ resolved
@@ -238,13 +238,9 @@
 	if rri.randInstance == nil {
 		rri.randInstance = rand.New(rand.NewSource(time.Now().UnixNano()))
 	}
-<<<<<<< HEAD
-	rri.lock.Unlock()
-
-=======
->>>>>>> 60f60dde
 	selectedValue := rri.randInstance.Intn(int(rri.totalClusterWeight))
 	rri.lock.Unlock()
+
 	for _, weightCluster := range rri.weightedClusters {
 		selectedValue = selectedValue - int(weightCluster.clusterWeight)
 		if selectedValue <= 0 {
