/*
 * Licensed to the Apache Software Foundation (ASF) under one or more
 * contributor license agreements.  See the NOTICE file distributed with
 * this work for additional information regarding copyright ownership.
 * The ASF licenses this file to You under the Apache License, Version 2.0
 * (the "License"); you may not use this file except in compliance with
 * the License.  You may obtain a copy of the License at
 *
 *     http://www.apache.org/licenses/LICENSE-2.0
 *
 * Unless required by applicable law or agreed to in writing, software
 * distributed under the License is distributed on an "AS IS" BASIS,
 * WITHOUT WARRANTIES OR CONDITIONS OF ANY KIND, either express or implied.
 * See the License for the specific language governing permissions and
 * limitations under the License.
 */

package router

import (
	"context"
	"reflect"
	"sort"
	"testing"

	"mosn.io/api"
	v2 "mosn.io/mosn/pkg/config/v2"
	"mosn.io/mosn/pkg/protocol"
	"mosn.io/mosn/pkg/types"
	"mosn.io/mosn/pkg/variable"
)

func TestNewMetadataMatchCriteriaImpl(t *testing.T) {
	type args struct {
		metadataMatches map[string]string
	}
	tests := []struct {
		name string
		args args
		want *MetadataMatchCriteriaImpl
	}{
		{
			name: "case4",
			args: args{
				metadataMatches: map[string]string{},
			},
			want: &MetadataMatchCriteriaImpl{},
		},
		{
			name: "case1",
			args: args{
				metadataMatches: map[string]string{
					"label": "green", "version": "v1", "appInfo": "test",
				},
			},
			want: &MetadataMatchCriteriaImpl{
				MatchCriteriaArray: []api.MetadataMatchCriterion{
					&MetadataMatchCriterionImpl{
						Name:  "appInfo",
						Value: "test",
					},
					&MetadataMatchCriterionImpl{
						Name:  "label",
						Value: "green",
					},
					&MetadataMatchCriterionImpl{
						Name:  "version",
						Value: "v1",
					},
				},
			},
		},
		{
			name: "case2",
			args: args{
				metadataMatches: map[string]string{
					"version": "v1", "appInfo": "test", "label": "green",
				},
			},
			want: &MetadataMatchCriteriaImpl{
				MatchCriteriaArray: []api.MetadataMatchCriterion{
					&MetadataMatchCriterionImpl{
						Name:  "appInfo",
						Value: "test",
					},
					&MetadataMatchCriterionImpl{
						Name:  "label",
						Value: "green",
					},
					&MetadataMatchCriterionImpl{
						Name:  "version",
						Value: "v1",
					},
				},
			},
		},
		{
			name: "case3",
			args: args{
				metadataMatches: map[string]string{
					"version": "v1",
				},
			},
			want: &MetadataMatchCriteriaImpl{
				MatchCriteriaArray: []api.MetadataMatchCriterion{
					&MetadataMatchCriterionImpl{
						Name:  "version",
						Value: "v1",
					},
				},
			},
		},
	}

	for _, tt := range tests {
		t.Run(tt.name, func(t *testing.T) {
			if got := NewMetadataMatchCriteriaImpl(tt.args.metadataMatches); !reflect.DeepEqual(got, tt.want) {
				t.Errorf("NewMetadataMatchCriteriaImpl() = %v, want %v, case = %s", got, tt.want, tt.name)
			}
		})
	}
}

func Test_NewConfigImpl(t *testing.T) {

	type args struct {
		routerConfig *v2.RouterConfiguration
	}

	FALSE := false

	tests := []struct {
		name string
		args args
		want *configImpl
	}{
		{
			name: "case1",
			args: args{
				routerConfig: &v2.RouterConfiguration{
					RouterConfigurationConfig: v2.RouterConfigurationConfig{
						RequestHeadersToAdd: []*v2.HeaderValueOption{
							{
								Header: &v2.HeaderValue{
									Key:   "LEVEL",
									Value: "1",
								},
								Append: &FALSE,
							},
						},
						ResponseHeadersToAdd: []*v2.HeaderValueOption{
							{
								Header: &v2.HeaderValue{
									Key:   "Random",
									Value: "123456",
								},
								Append: &FALSE,
							},
						},
						ResponseHeadersToRemove: []string{"status"},
					},
				},
			},
			want: &configImpl{
				requestHeadersParser: &headerParser{
					headersToAdd: []*headerPair{
						{
							headerName: "level",
							headerFormatter: &plainHeaderFormatter{
								isAppend:    false,
								staticValue: "1",
							},
						},
					},
				},
				responseHeadersParser: &headerParser{
					headersToAdd: []*headerPair{
						{
							headerName: "random",
							headerFormatter: &plainHeaderFormatter{
								isAppend:    false,
								staticValue: "123456",
							},
						},
					},
					headersToRemove: []string{"status"},
				},
			},
		},
	}

	for _, tt := range tests {
		t.Run(tt.name, func(t *testing.T) {
			if got := NewConfigImpl(tt.args.routerConfig); !reflect.DeepEqual(got, tt.want) {
				t.Errorf("NewConfigImpl(routerConfig *v2.RouterConfiguration) = %v, want %v", got, tt.want)
			}
		})
	}
}

// test MetadataMatchCriteriaImpl's sort.Interface
func TestMetadataMatchCriteriaImplSort(t *testing.T) {
	keys := []string{"1", "3", "2", "0"}
	values := []string{"b", "d", "c", "a"}
	var mciArray []api.MetadataMatchCriterion
	for i := range keys {
		mmci := &MetadataMatchCriterionImpl{
			Name:  keys[i],
			Value: values[i],
		}
		mciArray = append(mciArray, mmci)
	}
	m := &MetadataMatchCriteriaImpl{mciArray}
	sort.Sort(m)
	expected := []string{"0", "1", "2", "3"}
	for i, mmci := range m.MatchCriteriaArray {
		if mmci.MetadataKeyName() != expected[i] {
			t.Error("sort unexpected")
		}
	}
}

func TestHTTPHeaderMatch(t *testing.T) {
	t.Run("simple http header match", func(t *testing.T) {
		headersConfig := []v2.HeaderMatcher{
			{
				Name:  "test-key",
				Value: "test-value",
			},
			{
				Name:  "key2",
				Value: "value2",
			},
		}
		// request headers must contains all of kvs
		// request header can contains kv not in the config
		matcher := CreateHTTPHeaderMatcher(headersConfig)
		for idx, c := range []struct {
			requestHeader map[string]string
			matched       bool
		}{
			{map[string]string{"test-key": "test-value", "key2": "value2"}, true},
			{map[string]string{"test-key": "test-value", "key2": "value2", "more": "more"}, true},
			{map[string]string{"test-key": "test-value"}, false},
			{map[string]string{"key2": "value2"}, false},
			{map[string]string{"test-key": "test-value2", "key2": "value2"}, false},
		} {
			if matcher.Matches(context.Background(), protocol.CommonHeader(c.requestHeader)) != c.matched {
				t.Errorf("No. %d case test failed", idx)
			}
		}
	})
	t.Run("regex header macth", func(t *testing.T) {
		headersConfig := []v2.HeaderMatcher{
			{
				Name:  "regexkey",
				Value: ".*",
				Regex: true,
			},
		}
		matcher := CreateHTTPHeaderMatcher(headersConfig)
		if !matcher.Matches(context.Background(), protocol.CommonHeader(map[string]string{"regexkey": "any"})) {
			t.Errorf("regex header match failed")
		}
	})
	t.Run("invalid regex header config", func(t *testing.T) {
		headersConfig := []v2.HeaderMatcher{
			{
				Name:  "regexkey",
				Value: "a)", // invalid regexp
				Regex: true,
			},
		}
		matcher := CreateHTTPHeaderMatcher(headersConfig)
		mimpl := matcher.(*httpHeaderMatcherImpl)
		if len(mimpl.headers) != 0 {
			t.Errorf("invalid regexkey should be ignored")
		}
	})
	t.Run("http method test", func(t *testing.T) {
		headersConfig := []v2.HeaderMatcher{
			{
				Name:  "method",
				Value: "POST",
			},
			{
				Name:  "common-key",
				Value: "common-value",
			},
		}
		ctx := variable.NewVariableContext(context.Background())
<<<<<<< HEAD
		variable.SetVariableValue(ctx, types.VarMethod, "POST")
=======
		variable.SetString(ctx, types.VarMethod, "POST")
>>>>>>> 8b61426e
		matcher := CreateHTTPHeaderMatcher(headersConfig)
		for idx, c := range []struct {
			requestHeader map[string]string
			ctx           context.Context
			matched       bool
		}{
			{
				// method in request header will be ignored.
				requestHeader: map[string]string{"common-key": "common-value", "method": "POST"},
				ctx:           context.Background(),
				matched:       false,
			},
			{
				requestHeader: map[string]string{"common-key": "common-value"},
				// method should be setted in the variables by the protocol stream modules
				ctx:     ctx,
				matched: true,
			},
			{
				requestHeader: map[string]string{"method": "POST"},
				ctx:           ctx, // only method matched, but headers not
				matched:       false,
			},
		} {
			if matcher.Matches(c.ctx, protocol.CommonHeader(c.requestHeader)) != c.matched {
				t.Errorf("No. %d case test failed", idx)
			}
		}
	})
}

// TODO: support query match in routers
func TestMatchQueryParams(t *testing.T) {
	qpm := queryParameterMatcherImpl{}
	configs := []v2.HeaderMatcher{
		{
			Name:  "key",
			Value: "value",
		},
		{
			Name:  "regex",
			Value: "[0-9]+",
			Regex: true,
		},
	}
	for _, c := range configs {
		if kv, err := NewKeyValueData(c); err == nil {
			qpm = append(qpm, kv)
		}
	}
	for idx, querys := range []struct {
		params   types.QueryParams
		expected bool
	}{
		{
			params: types.QueryParams(map[string]string{
				"key":   "value",
				"regex": "12345",
				"empty": "any",
			}),
			expected: true,
		},
		{
			params: types.QueryParams(map[string]string{
				"key":    "value",
				"regex":  "12345",
				"empty":  "",
				"ignore": "key",
			}),
			expected: true,
		},
		{
			params: types.QueryParams(map[string]string{
				"key": "value",
			}),
			expected: false,
		},
		{
			params: types.QueryParams(map[string]string{
				"key":   "value",
				"regex": "abc",
			}),
			expected: false,
		},
	} {
		if qpm.Matches(context.Background(), querys.params) != querys.expected {
			t.Fatalf("%d matched failed", idx)
		}
	}
}<|MERGE_RESOLUTION|>--- conflicted
+++ resolved
@@ -289,11 +289,7 @@
 			},
 		}
 		ctx := variable.NewVariableContext(context.Background())
-<<<<<<< HEAD
-		variable.SetVariableValue(ctx, types.VarMethod, "POST")
-=======
 		variable.SetString(ctx, types.VarMethod, "POST")
->>>>>>> 8b61426e
 		matcher := CreateHTTPHeaderMatcher(headersConfig)
 		for idx, c := range []struct {
 			requestHeader map[string]string
