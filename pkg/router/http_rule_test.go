/*
 * Licensed to the Apache Software Foundation (ASF) under one or more
 * contributor license agreements.  See the NOTICE file distributed with
 * this work for additional information regarding copyright ownership.
 * The ASF licenses this file to You under the Apache License, Version 2.0
 * (the "License"); you may not use this file except in compliance with
 * the License.  You may obtain a copy of the License at
 *
 *     http://www.apache.org/licenses/LICENSE-2.0
 *
 * Unless required by applicable law or agreed to in writing, software
 * distributed under the License is distributed on an "AS IS" BASIS,
 * WITHOUT WARRANTIES OR CONDITIONS OF ANY KIND, either express or implied.
 * See the License for the specific language governing permissions and
 * limitations under the License.
 */

package router

import (
	"context"
	"net/http"
	"regexp"
	"testing"

	"github.com/stretchr/testify/assert"
	"github.com/valyala/fasthttp"
	"mosn.io/api"
	"mosn.io/mosn/pkg/variable"

	v2 "mosn.io/mosn/pkg/config/v2"
	"mosn.io/mosn/pkg/protocol"
	mhttp "mosn.io/mosn/pkg/protocol/http"
	"mosn.io/mosn/pkg/protocol/http2"
	"mosn.io/mosn/pkg/types"
)

func TestHTTPRuleMatchMethod(t *testing.T) {
	route := &v2.Router{
		RouterConfig: v2.RouterConfig{
			Match: v2.RouterMatch{Headers: []v2.HeaderMatcher{
				{
					Name:  "method",
					Value: "POST",
				},
			}},
			Route: v2.RouteAction{
				RouterActionConfig: v2.RouterActionConfig{
					ClusterName: "test",
				},
			},
		},
	}

	routeRuleBase, err := NewRouteRuleImplBase(nil, route)
	if !assert.NoErrorf(t, err, "new route rule impl failed, err should be nil, get %+v", err) {
		t.FailNow()
	}

	httpRule := NewBaseHTTPRouteRule(routeRuleBase, route.Match.Headers)

	headers := mhttp.RequestHeader{
		RequestHeader: &fasthttp.RequestHeader{},
	}
	ctx := variable.NewVariableContext(context.Background())
<<<<<<< HEAD
	variable.SetVariableValue(ctx, types.VarMethod, "POST")
=======
	variable.SetString(ctx, types.VarMethod, "POST")
>>>>>>> 8b61426e
	match := httpRule.matchRoute(ctx, headers)
	if !assert.Truef(t, match, "match http method failed, result should be true, get %+v", match) {
		t.FailNow()
	}

	http2Request := &http.Request{
		Method: "POST",
		Header: http.Header{},
	}
	headerHttp2 := http2.NewReqHeader(http2Request)
	match = httpRule.matchRoute(ctx, headerHttp2)
	if !assert.Truef(t, match, "match http2 method failed, result should be true, get %+v", match) {
		t.FailNow()
	}

}

func TestPrefixRouteRuleImpl(t *testing.T) {
	virtualHostImpl := &VirtualHostImpl{virtualHostName: "test"}
	testCases := []struct {
		prefix     string
		headerpath string
		expected   bool
	}{
		{"/", "/", true},
		{"/", "/test", true},
		{"/", "/test/foo", true},
		{"/", "/foo?key=value", true},
		{"/foo", "/foo", true},
		{"/foo", "/footest", true},
		{"/foo", "/foo/test", true},
		{"/foo", "/foo?key=value", true},
		{"/foo", "/", false},
		{"/foo", "/test", false},
	}
	ctx := variable.NewVariableContext(context.Background())
	for i, tc := range testCases {
		route := &v2.Router{
			RouterConfig: v2.RouterConfig{
				Match: v2.RouterMatch{Prefix: tc.prefix},
				Route: v2.RouteAction{
					RouterActionConfig: v2.RouterActionConfig{
						ClusterName: "test",
					},
				},
			},
		}
		base, _ := NewRouteRuleImplBase(virtualHostImpl, route)
		rr := &PrefixRouteRuleImpl{
			NewBaseHTTPRouteRule(base, nil),
			route.Match.Prefix,
		}
		headers := protocol.CommonHeader(map[string]string{})
<<<<<<< HEAD
		variable.SetVariableValue(ctx, types.VarPath, tc.headerpath)
=======
		variable.SetString(ctx, types.VarPath, tc.headerpath)
>>>>>>> 8b61426e
		result := rr.Match(ctx, headers)
		if (result != nil) != tc.expected {
			t.Errorf("#%d want matched %v, but get matched %v\n", i, tc.expected, result)
		}
		if result != nil {
			if result.RouteRule().PathMatchCriterion().MatchType() != api.Prefix {
				t.Errorf("#%d match type is not expected", i)
			}
		}
	}
}

func TestPathRouteRuleImpl(t *testing.T) {
	virtualHostImpl := &VirtualHostImpl{virtualHostName: "test"}
	testCases := []struct {
		path       string
		headerpath string
		expected   bool
	}{
		{"/test", "/test", true},
		{"/test", "/Test", true},
		{"/test", "/test/test", false},
	}
	ctx := variable.NewVariableContext(context.Background())
	for i, tc := range testCases {
		route := &v2.Router{
			RouterConfig: v2.RouterConfig{
				Match: v2.RouterMatch{Path: tc.path},
				Route: v2.RouteAction{
					RouterActionConfig: v2.RouterActionConfig{
						ClusterName: "test",
					},
				},
			},
		}
		base, _ := NewRouteRuleImplBase(virtualHostImpl, route)
		rr := &PathRouteRuleImpl{NewBaseHTTPRouteRule(base, nil), route.Match.Path}
		headers := protocol.CommonHeader(map[string]string{})
<<<<<<< HEAD
		variable.SetVariableValue(ctx, types.VarPath, tc.headerpath)
=======
		variable.SetString(ctx, types.VarPath, tc.headerpath)
>>>>>>> 8b61426e
		result := rr.Match(ctx, headers)
		if (result != nil) != tc.expected {
			t.Errorf("#%d want matched %v, but get matched %v\n", i, tc.expected, result)
		}
		if result != nil {
			if result.RouteRule().PathMatchCriterion().MatchType() != api.Exact {
				t.Errorf("#%d match type is not expected", i)
			}
		}

	}
}

func TestRegexRouteRuleImpl(t *testing.T) {
	virtualHostImpl := &VirtualHostImpl{virtualHostName: "test"}
	testCases := []struct {
		regexp     string
		headerpath string
		expected   bool
	}{
		{".*", "/", true},
		{".*", "/path", true},
		{"/[0-9]+", "/12345", true},
		{"/[0-9]+", "/test", false},
	}
	for i, tc := range testCases {
		route := &v2.Router{
			RouterConfig: v2.RouterConfig{
				Match: v2.RouterMatch{Regex: tc.regexp},
				Route: v2.RouteAction{
					RouterActionConfig: v2.RouterActionConfig{
						ClusterName: "test",
					},
				},
			},
		}
		re := regexp.MustCompile(tc.regexp)
		base, _ := NewRouteRuleImplBase(virtualHostImpl, route)

		rr := &RegexRouteRuleImpl{
			NewBaseHTTPRouteRule(base, nil),
			route.Match.Regex,
			re,
		}
		ctx := variable.NewVariableContext(context.Background())
		headers := protocol.CommonHeader(map[string]string{})
<<<<<<< HEAD
		variable.SetVariableValue(ctx, types.VarPath, tc.headerpath)
=======
		variable.SetString(ctx, types.VarPath, tc.headerpath)
>>>>>>> 8b61426e
		result := rr.Match(ctx, headers)
		if (result != nil) != tc.expected {
			t.Errorf("#%d want matched %v, but get matched %v\n", i, tc.expected, result)
		}
		if result != nil {
			if result.RouteRule().PathMatchCriterion().MatchType() != api.Regex {
				t.Errorf("#%d match type is not expected", i)
			}
		}
	}
}<|MERGE_RESOLUTION|>--- conflicted
+++ resolved
@@ -63,11 +63,7 @@
 		RequestHeader: &fasthttp.RequestHeader{},
 	}
 	ctx := variable.NewVariableContext(context.Background())
-<<<<<<< HEAD
-	variable.SetVariableValue(ctx, types.VarMethod, "POST")
-=======
 	variable.SetString(ctx, types.VarMethod, "POST")
->>>>>>> 8b61426e
 	match := httpRule.matchRoute(ctx, headers)
 	if !assert.Truef(t, match, "match http method failed, result should be true, get %+v", match) {
 		t.FailNow()
@@ -121,11 +117,7 @@
 			route.Match.Prefix,
 		}
 		headers := protocol.CommonHeader(map[string]string{})
-<<<<<<< HEAD
-		variable.SetVariableValue(ctx, types.VarPath, tc.headerpath)
-=======
 		variable.SetString(ctx, types.VarPath, tc.headerpath)
->>>>>>> 8b61426e
 		result := rr.Match(ctx, headers)
 		if (result != nil) != tc.expected {
 			t.Errorf("#%d want matched %v, but get matched %v\n", i, tc.expected, result)
@@ -164,11 +156,7 @@
 		base, _ := NewRouteRuleImplBase(virtualHostImpl, route)
 		rr := &PathRouteRuleImpl{NewBaseHTTPRouteRule(base, nil), route.Match.Path}
 		headers := protocol.CommonHeader(map[string]string{})
-<<<<<<< HEAD
-		variable.SetVariableValue(ctx, types.VarPath, tc.headerpath)
-=======
 		variable.SetString(ctx, types.VarPath, tc.headerpath)
->>>>>>> 8b61426e
 		result := rr.Match(ctx, headers)
 		if (result != nil) != tc.expected {
 			t.Errorf("#%d want matched %v, but get matched %v\n", i, tc.expected, result)
@@ -215,11 +203,7 @@
 		}
 		ctx := variable.NewVariableContext(context.Background())
 		headers := protocol.CommonHeader(map[string]string{})
-<<<<<<< HEAD
-		variable.SetVariableValue(ctx, types.VarPath, tc.headerpath)
-=======
 		variable.SetString(ctx, types.VarPath, tc.headerpath)
->>>>>>> 8b61426e
 		result := rr.Match(ctx, headers)
 		if (result != nil) != tc.expected {
 			t.Errorf("#%d want matched %v, but get matched %v\n", i, tc.expected, result)
