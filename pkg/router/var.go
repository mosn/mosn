/*
 * Licensed to the Apache Software Foundation (ASF) under one or more
 * contributor license agreements.  See the NOTICE file distributed with
 * this work for additional information regarding copyright ownership.
 * The ASF licenses this file to You under the Apache License, Version 2.0
 * (the "License"); you may not use this file except in compliance with
 * the License.  You may obtain a copy of the License at
 *
 *     http://www.apache.org/licenses/LICENSE-2.0
 *
 * Unless required by applicable law or agreed to in writing, software
 * distributed under the License is distributed on an "AS IS" BASIS,
 * WITHOUT WARRANTIES OR CONDITIONS OF ANY KIND, either express or implied.
 * See the License for the specific language governing permissions and
 * limitations under the License.
 */

package router

import (
	"mosn.io/mosn/pkg/types"
	"mosn.io/mosn/pkg/variable"
)

var (
	builtinVariables = []variable.Variable{
<<<<<<< HEAD
		variable.NewVariable(types.VarRouterMeta, nil, nil, variable.DefaultSetter, 0),
=======
		variable.NewStringVariable(types.VarInternalRouterCluster, nil, nil, variable.DefaultStringSetter, 0),
>>>>>>> 526ddb32
	}
)

func init() {
	// register built-in variables
	for idx := range builtinVariables {
		variable.Register(builtinVariables[idx])
	}
}<|MERGE_RESOLUTION|>--- conflicted
+++ resolved
@@ -24,11 +24,7 @@
 
 var (
 	builtinVariables = []variable.Variable{
-<<<<<<< HEAD
 		variable.NewVariable(types.VarRouterMeta, nil, nil, variable.DefaultSetter, 0),
-=======
-		variable.NewStringVariable(types.VarInternalRouterCluster, nil, nil, variable.DefaultStringSetter, 0),
->>>>>>> 526ddb32
 	}
 )
 
