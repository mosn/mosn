/*
 * Licensed to the Apache Software Foundation (ASF) under one or more
 * contributor license agreements.  See the NOTICE file distributed with
 * this work for additional information regarding copyright ownership.
 * The ASF licenses this file to You under the Apache License, Version 2.0
 * (the "License"); you may not use this file except in compliance with
 * the License.  You may obtain a copy of the License at
 *
 *     http://www.apache.org/licenses/LICENSE-2.0
 *
 * Unless required by applicable law or agreed to in writing, software
 * distributed under the License is distributed on an "AS IS" BASIS,
 * WITHOUT WARRANTIES OR CONDITIONS OF ANY KIND, either express or implied.
 * See the License for the specific language governing permissions and
 * limitations under the License.
 */

package v2

import (
	"encoding/json"
	"time"

	"istio.io/api/mixer/v1/config/client"
	"mosn.io/api"
)

type HealthCheckFilterConfig struct {
	PassThrough                 bool               `json:"passthrough,omitempty"`
	CacheTimeConfig             api.DurationConfig `json:"cache_time,omitempty"`
	Endpoint                    string             `json:"endpoint,omitempty"`
	ClusterMinHealthyPercentage map[string]float32 `json:"cluster_min_healthy_percentages,omitempty"`
}

type FaultInjectConfig struct {
	DelayPercent        uint32             `json:"delay_percent,omitempty"`
	DelayDurationConfig api.DurationConfig `json:"delay_duration,omitempty"`
}

type DelayInjectConfig struct {
	Percent             uint32             `json:"percentage,omitempty"`
	DelayDurationConfig api.DurationConfig `json:"fixed_delay,omitempty"`
}

<<<<<<< HEAD
type FaultToleranceFilterConfig struct {
	Enabled               bool `json:"enabled"`
	ExceptionTypes        map[uint32]bool
	TimeWindow            int64
	LeastWindowCount      int64
	ExceptionRateMultiple float64
	MaxIpCount            int64
	MaxIpRatio            float64
}
=======
// Listener Filter's Type
const (
	ORIGINALDST_LISTENER_FILTER = "original_dst"
)
>>>>>>> c9218dce

// Network Filter's Type
const (
	CONNECTION_MANAGER          = "connection_manager" // deprecated
	DEFAULT_NETWORK_FILTER      = "proxy"
	TCP_PROXY                   = "tcp_proxy"
	FAULT_INJECT_NETWORK_FILTER = "fault_inject"
	RPC_PROXY                   = "rpc_proxy"
	X_PROXY                     = "x_proxy"
	Transcoder                  = "transcoder"
)

// Stream Filter's Type
const (
	MIXER          = "mixer"
	FaultStream    = "fault"
	PayloadLimit   = "payload_limit"
	FaultTolerance = "fault_tolerance"
)

// HealthCheckFilter
type HealthCheckFilter struct {
	HealthCheckFilterConfig
	CacheTime time.Duration `json:"-"`
}

func (hf HealthCheckFilter) MarshalJSON() (b []byte, err error) {
	hf.HealthCheckFilterConfig.CacheTimeConfig.Duration = hf.CacheTime
	return json.Marshal(hf.HealthCheckFilterConfig)
}

func (hf *HealthCheckFilter) UnmarshalJSON(b []byte) error {
	if err := json.Unmarshal(b, &hf.HealthCheckFilterConfig); err != nil {
		return err
	}
	hf.CacheTime = hf.CacheTimeConfig.Duration
	return nil
}

// Transcoder
type StreamTranscoder struct {
	Type string `json:"type"`
}

// FaultInject
type FaultInject struct {
	FaultInjectConfig
	DelayDuration uint64 `json:"-"`
}

// PayloadLimitInject
type StreamPayloadLimit struct {
	MaxEntitySize int32 `json:"max_entity_size "`
	HttpStatus    int32 `json:"http_status"`
}

func (f FaultInject) Marshal() (b []byte, err error) {
	f.FaultInjectConfig.DelayDurationConfig.Duration = time.Duration(f.DelayDuration)
	return json.Marshal(f.FaultInjectConfig)
}

func (f *FaultInject) UnmarshalJSON(b []byte) error {
	if err := json.Unmarshal(b, &f.FaultInjectConfig); err != nil {
		return err
	}
	f.DelayDuration = uint64(f.DelayDurationConfig.Duration)
	return nil
}

// StreamFaultInject
type StreamFaultInject struct {
	Delay           *DelayInject    `json:"delay,omitempty"`
	Abort           *AbortInject    `json:"abort,omitempty"`
	UpstreamCluster string          `json:"upstream_cluster,omitempty"`
	Headers         []HeaderMatcher `json:"headers,omitempty"`
}

type DelayInject struct {
	DelayInjectConfig
	Delay time.Duration `json:"-"`
}

func (d DelayInject) Marshal() (b []byte, err error) {
	d.DelayInjectConfig.DelayDurationConfig.Duration = d.Delay
	return json.Marshal(d.DelayInjectConfig)
}

func (d *DelayInject) UnmarshalJSON(b []byte) error {
	if err := json.Unmarshal(b, &d.DelayInjectConfig); err != nil {
		return err
	}
	d.Delay = d.DelayDurationConfig.Duration
	return nil
}

type AbortInject struct {
	Status  int    `json:"status,omitempty"`
	Percent uint32 `json:"percentage,omitempty"`
}

type Mixer struct {
	client.HttpClientConfig
}<|MERGE_RESOLUTION|>--- conflicted
+++ resolved
@@ -42,7 +42,11 @@
 	DelayDurationConfig api.DurationConfig `json:"fixed_delay,omitempty"`
 }
 
-<<<<<<< HEAD
+// Listener Filter's Type
+const (
+	ORIGINALDST_LISTENER_FILTER = "original_dst"
+)
+
 type FaultToleranceFilterConfig struct {
 	Enabled               bool `json:"enabled"`
 	ExceptionTypes        map[uint32]bool
@@ -52,12 +56,6 @@
 	MaxIpCount            int64
 	MaxIpRatio            float64
 }
-=======
-// Listener Filter's Type
-const (
-	ORIGINALDST_LISTENER_FILTER = "original_dst"
-)
->>>>>>> c9218dce
 
 // Network Filter's Type
 const (
