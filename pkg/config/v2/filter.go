/*
 * Licensed to the Apache Software Foundation (ASF) under one or more
 * contributor license agreements.  See the NOTICE file distributed with
 * this work for additional information regarding copyright ownership.
 * The ASF licenses this file to You under the Apache License, Version 2.0
 * (the "License"); you may not use this file except in compliance with
 * the License.  You may obtain a copy of the License at
 *
 *     http://www.apache.org/licenses/LICENSE-2.0
 *
 * Unless required by applicable law or agreed to in writing, software
 * distributed under the License is distributed on an "AS IS" BASIS,
 * WITHOUT WARRANTIES OR CONDITIONS OF ANY KIND, either express or implied.
 * See the License for the specific language governing permissions and
 * limitations under the License.
 */

package v2

import (
	"encoding/json"
	"time"

	"istio.io/api/mixer/v1/config/client"
	"mosn.io/api"
)

type HealthCheckFilterConfig struct {
	PassThrough                 bool               `json:"passthrough,omitempty"`
	CacheTimeConfig             api.DurationConfig `json:"cache_time,omitempty"`
	Endpoint                    string             `json:"endpoint,omitempty"`
	ClusterMinHealthyPercentage map[string]float32 `json:"cluster_min_healthy_percentages,omitempty"`
}

type FaultInjectConfig struct {
	DelayPercent        uint32             `json:"delay_percent,omitempty"`
	DelayDurationConfig api.DurationConfig `json:"delay_duration,omitempty"`
}

type DelayInjectConfig struct {
	Percent             uint32             `json:"percentage,omitempty"`
	DelayDurationConfig api.DurationConfig `json:"fixed_delay,omitempty"`
}

type StreamGzip struct {
	GzipLevel     uint32   `json:"gzip_level,omitempty"`
	ContentLength uint32   `json:"content_length,omitempty"`
	ContentType   []string `json:"content_types,omitempty"`
}

// Listener Filter's Type
const (
	ORIGINALDST_LISTENER_FILTER = "original_dst"
)

type FaultToleranceFilterConfig struct {
	Enabled               bool `json:"enabled"`
	ExceptionTypes        map[uint32]bool
	TimeWindow            int64
	LeastWindowCount      int64
	ExceptionRateMultiple float64
	MaxIpCount            uint64
	MaxIpRatio            float64
	RecoverTime           int64
	TaskSize              int64
}

// Network Filter's Type
const (
	CONNECTION_MANAGER          = "connection_manager" // deprecated
	DEFAULT_NETWORK_FILTER      = "proxy"
	TCP_PROXY                   = "tcp_proxy"
	FAULT_INJECT_NETWORK_FILTER = "fault_inject"
	RPC_PROXY                   = "rpc_proxy"
	X_PROXY                     = "x_proxy"
	Transcoder                  = "transcoder"
)

// Stream Filter's Type
const (
<<<<<<< HEAD
	MIXER          = "mixer"
	FaultStream    = "fault"
	PayloadLimit   = "payload_limit"
	FaultTolerance = "fault_tolerance"
=======
	MIXER        = "mixer"
	FaultStream  = "fault"
	PayloadLimit = "payload_limit"
	Gzip         = "gzip"
>>>>>>> 0d2113c6
)

// HealthCheckFilter
type HealthCheckFilter struct {
	HealthCheckFilterConfig
	CacheTime time.Duration `json:"-"`
}

func (hf HealthCheckFilter) MarshalJSON() (b []byte, err error) {
	hf.HealthCheckFilterConfig.CacheTimeConfig.Duration = hf.CacheTime
	return json.Marshal(hf.HealthCheckFilterConfig)
}

func (hf *HealthCheckFilter) UnmarshalJSON(b []byte) error {
	if err := json.Unmarshal(b, &hf.HealthCheckFilterConfig); err != nil {
		return err
	}
	hf.CacheTime = hf.CacheTimeConfig.Duration
	return nil
}

// Transcoder
type StreamTranscoder struct {
	Type string `json:"type"`
}

// FaultInject
type FaultInject struct {
	FaultInjectConfig
	DelayDuration uint64 `json:"-"`
}

// PayloadLimitInject
type StreamPayloadLimit struct {
	MaxEntitySize int32 `json:"max_entity_size "`
	HttpStatus    int32 `json:"http_status"`
}

func (f FaultInject) Marshal() (b []byte, err error) {
	f.FaultInjectConfig.DelayDurationConfig.Duration = time.Duration(f.DelayDuration)
	return json.Marshal(f.FaultInjectConfig)
}

func (f *FaultInject) UnmarshalJSON(b []byte) error {
	if err := json.Unmarshal(b, &f.FaultInjectConfig); err != nil {
		return err
	}
	f.DelayDuration = uint64(f.DelayDurationConfig.Duration)
	return nil
}

// StreamFaultInject
type StreamFaultInject struct {
	Delay           *DelayInject    `json:"delay,omitempty"`
	Abort           *AbortInject    `json:"abort,omitempty"`
	UpstreamCluster string          `json:"upstream_cluster,omitempty"`
	Headers         []HeaderMatcher `json:"headers,omitempty"`
}

type DelayInject struct {
	DelayInjectConfig
	Delay time.Duration `json:"-"`
}

func (d DelayInject) Marshal() (b []byte, err error) {
	d.DelayInjectConfig.DelayDurationConfig.Duration = d.Delay
	return json.Marshal(d.DelayInjectConfig)
}

func (d *DelayInject) UnmarshalJSON(b []byte) error {
	if err := json.Unmarshal(b, &d.DelayInjectConfig); err != nil {
		return err
	}
	d.Delay = d.DelayDurationConfig.Duration
	return nil
}

type AbortInject struct {
	Status  int    `json:"status,omitempty"`
	Percent uint32 `json:"percentage,omitempty"`
}

type Mixer struct {
	client.HttpClientConfig
}<|MERGE_RESOLUTION|>--- conflicted
+++ resolved
@@ -78,17 +78,11 @@
 
 // Stream Filter's Type
 const (
-<<<<<<< HEAD
 	MIXER          = "mixer"
 	FaultStream    = "fault"
 	PayloadLimit   = "payload_limit"
+  Gzip           = "gzip"
 	FaultTolerance = "fault_tolerance"
-=======
-	MIXER        = "mixer"
-	FaultStream  = "fault"
-	PayloadLimit = "payload_limit"
-	Gzip         = "gzip"
->>>>>>> 0d2113c6
 )
 
 // HealthCheckFilter
