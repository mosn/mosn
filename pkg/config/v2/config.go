/*
 * Licensed to the Apache Software Foundation (ASF) under one or more
 * contributor license agreements.  See the NOTICE file distributed with
 * this work for additional information regarding copyright ownership.
 * The ASF licenses this file to You under the Apache License, Version 2.0
 * (the "License"); you may not use this file except in compliance with
 * the License.  You may obtain a copy of the License at
 *
 *     http://www.apache.org/licenses/LICENSE-2.0
 *
 * Unless required by applicable law or agreed to in writing, software
 * distributed under the License is distributed on an "AS IS" BASIS,
 * WITHOUT WARRANTIES OR CONDITIONS OF ANY KIND, either express or implied.
 * See the License for the specific language governing permissions and
 * limitations under the License.
 */

package v2

import (
	"encoding/json"

	"github.com/c2h5oh/datasize"
	"mosn.io/api"
)

// MOSNConfig make up mosn to start the mosn project
// Servers contains the listener, filter and so on
// ClusterManager used to manage the upstream
type MOSNConfig struct {
	Servers              []ServerConfig       `json:"servers,omitempty"`                //server config
	ClusterManager       ClusterManagerConfig `json:"cluster_manager,omitempty"`        //cluster config
	DisableUpgrade       bool                 `json:"disable_upgrade,omitempty"`        // not upgrade from old mosn, default false
	CloseGraceful        bool                 `json:"close_graceful,omitempty"`         // deprecated, same as disable_upgrade
	InheritOldMosnconfig bool                 `json:"inherit_old_mosnconfig,omitempty"` // inherit old mosn config switch, default false
	Tracing              TracingConfig        `json:"tracing,omitempty"`
	Metrics              MetricsConfig        `json:"metrics,omitempty"`
	RawDynamicResources  json.RawMessage      `json:"dynamic_resources,omitempty"` //dynamic_resources raw message
	RawStaticResources   json.RawMessage      `json:"static_resources,omitempty"`  //static_resources raw message
	Node                 json.RawMessage      `json:"node,omitempty"`              // node info for pilot
	RawAdmin             *Admin               `json:"admin,omitempty"`             // admin
	Debug                PProfConfig          `json:"pprof,omitempty"`
	Pid                  string               `json:"pid,omitempty"`                 // pid file
	UDSDir               string               `json:"uds_dir,omitempty"`             // unix domain socket directory
	Plugin               PluginConfig         `json:"plugin,omitempty"`              // plugin config
	ThirdPartCodec       ThirdPartCodecConfig `json:"third_part_codec,omitempty"`    // third part codec config
	Extends              []ExtendConfig       `json:"extends,omitempty"`             // extend config
	Wasms                []WasmPluginConfig   `json:"wasm_global_plugins,omitempty"` // wasm config
}

// PProfConfig is used to start a pprof server for debug
type PProfConfig struct {
	StartDebug bool   `json:"debug"`      // If StartDebug is true, start a pprof, default is false
	Port       int    `json:"port_value"` // If port value is 0, will use 9090 as default
	Endpoint   string `json:"endpoint"`   // If endpoint is empty, will use "0.0.0.0" as default
}

// Tracing configuration for a server
type TracingConfig struct {
	Enable bool                   `json:"enable,omitempty"`
	Tracer string                 `json:"tracer,omitempty"` // DEPRECATED
	Driver string                 `json:"driver,omitempty"`
	Config map[string]interface{} `json:"config,omitempty"`
}

// MetricsConfig for metrics sinks
type MetricsConfig struct {
	SinkConfigs  []Filter          `json:"sinks"`
	StatsMatcher StatsMatcher      `json:"stats_matcher"`
	ShmZone      string            `json:"shm_zone"`
	ShmSize      datasize.ByteSize `json:"shm_size"`
	FlushMosn    bool              `json:"flush_mosn"`
	LazyFlush    bool              `json:"lazy_flush"`
<<<<<<< HEAD
	EWMAConfig   *EWMAConfig       `json:"ewma,omitempty"`
}

// EWMAConfig for configuring EWMA alpha
type EWMAConfig struct {
	Alpha    float64             `json:"alpha"`
	Target   float64             `json:"target"`
	Duration *api.DurationConfig `json:"duration"`
=======
	SampleConfig SampleConfig      `json:"sample"`
}

// SampleConfig for metrics histogram
type SampleConfig struct {
	Type          string  `json:"type"`
	Size          int     `json:"size"`
	ExpDecayAlpha float64 `json:"exp_decay_alpha"`
>>>>>>> 85e44955
}

// PluginConfig for plugin config
type PluginConfig struct {
	LogBase string `json:"log_base"`
}

// ThirdPartCodecType represents type of a third part codec
type ThirdPartCodecType string

// Third part codec consts
const (
	GoPlugin ThirdPartCodecType = "go-plugin"
	Wasm     ThirdPartCodecType = "wasm"
)

// ThirdPartCodec represents configuration for a third part codec
type ThirdPartCodec struct {
	Enable         bool                   `json:"enable,omitempty"`
	Type           ThirdPartCodecType     `json:"type,omitempty"`
	Path           string                 `json:"path,omitempty"`
	LoaderFuncName string                 `json:"loader_func_name,omitempty"`
	Config         map[string]interface{} `json:"config,omitempty"`
}

// ThirdPartCodecConfig represents configurations for third part codec
type ThirdPartCodecConfig struct {
	Codecs []ThirdPartCodec `json:"codecs"`
}

// ExtendConfig for any extends
type ExtendConfig struct {
	Type   string          `json:"type"`
	Config json.RawMessage `json:"config"`
}

// StatsMatcher is a configuration for disabling stat instantiation.
// TODO: support inclusion_list
// TODO: support exclusion list/inclusion_list as pattern
type StatsMatcher struct {
	RejectAll       bool     `json:"reject_all,omitempty"`
	ExclusionLabels []string `json:"exclusion_labels,omitempty"`
	ExclusionKeys   []string `json:"exclusion_keys,omitempty"`
}

// Mode is mosn's starting type
type Mode uint8

// File means start from config file
// Xds means start from xds
// Mix means start both from file and Xds
const (
	File Mode = iota
	Xds
	Mix
)

func (c *MOSNConfig) Mode() Mode {
	if len(c.Servers) > 0 {
		if len(c.RawStaticResources) == 0 || len(c.RawDynamicResources) == 0 {
			return File
		}

		return Mix
	}
	if len(c.RawStaticResources) > 0 && len(c.RawDynamicResources) > 0 {
		return Xds
	}

	return File
}

type Admin struct {
	Address *AddressInfo `json:"address,omitempty"`
}

func (admin *Admin) GetAddress() string {
	if admin.Address == nil {
		return ""
	}
	return admin.Address.SocketAddress.Address
}

func (admin *Admin) GetPortValue() uint32 {
	if admin.Address == nil {
		return 0
	}
	return admin.Address.SocketAddress.PortValue
}

type AddressInfo struct {
	SocketAddress SocketAddress `json:"socket_address,omitempty"`
}

type SocketAddress struct {
	Address   string `json:"address,omitempty"`
	PortValue uint32 `json:"port_value,omitempty"`
}

func (c *MOSNConfig) GetAdmin() *Admin {
	return c.RawAdmin
}<|MERGE_RESOLUTION|>--- conflicted
+++ resolved
@@ -21,6 +21,7 @@
 	"encoding/json"
 
 	"github.com/c2h5oh/datasize"
+
 	"mosn.io/api"
 )
 
@@ -71,8 +72,15 @@
 	ShmSize      datasize.ByteSize `json:"shm_size"`
 	FlushMosn    bool              `json:"flush_mosn"`
 	LazyFlush    bool              `json:"lazy_flush"`
-<<<<<<< HEAD
+	SampleConfig SampleConfig      `json:"sample"`
 	EWMAConfig   *EWMAConfig       `json:"ewma,omitempty"`
+}
+
+// SampleConfig for metrics histogram
+type SampleConfig struct {
+	Type          string  `json:"type"`
+	Size          int     `json:"size"`
+	ExpDecayAlpha float64 `json:"exp_decay_alpha"`
 }
 
 // EWMAConfig for configuring EWMA alpha
@@ -80,16 +88,6 @@
 	Alpha    float64             `json:"alpha"`
 	Target   float64             `json:"target"`
 	Duration *api.DurationConfig `json:"duration"`
-=======
-	SampleConfig SampleConfig      `json:"sample"`
-}
-
-// SampleConfig for metrics histogram
-type SampleConfig struct {
-	Type          string  `json:"type"`
-	Size          int     `json:"size"`
-	ExpDecayAlpha float64 `json:"exp_decay_alpha"`
->>>>>>> 85e44955
 }
 
 // PluginConfig for plugin config
