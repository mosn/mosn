/*
 * Licensed to the Apache Software Foundation (ASF) under one or more
 * contributor license agreements.  See the NOTICE file distributed with
 * this work for additional information regarding copyright ownership.
 * The ASF licenses this file to You under the Apache License, Version 2.0
 * (the "License"); you may not use this file except in compliance with
 * the License.  You may obtain a copy of the License at
 *
 *     http://www.apache.org/licenses/LICENSE-2.0
 *
 * Unless required by applicable law or agreed to in writing, software
 * distributed under the License is distributed on an "AS IS" BASIS,
 * WITHOUT WARRANTIES OR CONDITIONS OF ANY KIND, either express or implied.
 * See the License for the specific language governing permissions and
 * limitations under the License.
 */

package config

import (
	"fmt"

	"github.com/alipay/sofa-mosn/pkg/api/v2"
	"github.com/alipay/sofa-mosn/pkg/filter"
	"github.com/alipay/sofa-mosn/pkg/log"
	"github.com/alipay/sofa-mosn/pkg/server"
	"github.com/alipay/sofa-mosn/pkg/types"
	clusterAdapter "github.com/alipay/sofa-mosn/pkg/upstream/cluster"
	pb "github.com/envoyproxy/go-control-plane/envoy/api/v2"
)

// OnAddOrUpdateListeners called by XdsClient when listeners config refresh
func (config *MOSNConfig) OnAddOrUpdateListeners(listeners []*pb.Listener) error {
	for _, listener := range listeners {
		mosnListener := convertListenerConfig(listener)
		if mosnListener == nil {
			continue
		}

		var streamFilters []types.StreamFilterChainFactory
		var networkFilters []types.NetworkFilterChainFactory

		if !mosnListener.HandOffRestoredDestinationConnections {
			for _, filterChain := range mosnListener.FilterChains {
<<<<<<< HEAD
				for _, filter := range filterChain.Filters {
					if filter.Name == v2.DEFAULT_NETWORK_FILTER {
						networkFilter = &proxy.GenericProxyFilterConfigFactory{
							Proxy: ParseProxyFilter(&filter),
						}
=======
				for _, f := range filterChain.Filters {
					nfcf, err := filter.CreateNetworkFilterChainFactory(f.Name, f.Config)
					if err != nil {
						log.DefaultLogger.Errorf("parse network filter failed %v", err)
						return err
>>>>>>> dd4e5449
					}
					networkFilters = append(networkFilters, nfcf)
				}
			}

			streamFilters = GetStreamFilters(mosnListener.StreamFilters)

			if len(networkFilters) == 0 {
				errMsg := "xds client update listener error: proxy needed in network filters"
				log.DefaultLogger.Errorf(errMsg)
				return fmt.Errorf(errMsg)
			}
		}

		if listenerAdapter := server.GetListenerAdapterInstance(); listenerAdapter == nil {
			return fmt.Errorf("listenerAdapter is nil and hasn't been initiated at this time")
		} else {
			if err := listenerAdapter.AddOrUpdateListener("", mosnListener, networkFilters, streamFilters); err == nil {
				log.DefaultLogger.Debugf("xds AddOrUpdateListener success,listener address = %s", mosnListener.Addr.String())
			} else {
				log.DefaultLogger.Errorf("xds AddOrUpdateListener failure,listener address = %s, mag = %s ",
					mosnListener.Addr.String(), err.Error())
				return err
			}
		}
	}

	return nil
}

func (config *MOSNConfig) OnDeleteListeners(listeners []*pb.Listener) error {
	for _, listener := range listeners {
		mosnListener := convertListenerConfig(listener)
		if mosnListener == nil {
			continue
		}

		if listenerAdapter := server.GetListenerAdapterInstance(); listenerAdapter == nil {
			return fmt.Errorf("listenerAdapter is nil and hasn't been initiated at this time")
		} else {
			if err := listenerAdapter.DeleteListener("", mosnListener.Name); err == nil {
				log.DefaultLogger.Debugf("xds OnDeleteListeners success,listener address = %s", mosnListener.Addr.String())
			} else {
				log.DefaultLogger.Errorf("xds OnDeleteListeners failure,listener address = %s, mag = %s ",
					mosnListener.Addr.String(), err.Error())
				return err
			}
		}
	}

	return nil
}

// OnUpdateClusters called by XdsClient when clusters config refresh
// Can be used to update and add clusters
func (config *MOSNConfig) OnUpdateClusters(clusters []*pb.Cluster) error {
	mosnClusters := convertClustersConfig(clusters)

	for _, cluster := range mosnClusters {
		log.DefaultLogger.Debugf("cluster: %+v\n", cluster)
		var err error
		if cluster.ClusterType == v2.EDS_CLUSTER {
			err = clusterAdapter.GetClusterMngAdapterInstance().TriggerClusterAddOrUpdate(*cluster)
		} else {
			err = clusterAdapter.GetClusterMngAdapterInstance().TriggerClusterAndHostsAddOrUpdate(*cluster, cluster.Hosts)
		}
		if err != nil {
			return err
		}
	}

	return nil
}

// OnDeleteClusters called by XdsClient when need to delete clusters
func (config *MOSNConfig) OnDeleteClusters(clusters []*pb.Cluster) error {
	mosnClusters := convertClustersConfig(clusters)

	for _, cluster := range mosnClusters {
		log.DefaultLogger.Debugf("delete cluster: %+v\n", cluster)
		var err error
		if cluster.ClusterType == v2.EDS_CLUSTER {
			err = clusterAdapter.GetClusterMngAdapterInstance().TriggerClusterDel(cluster.Name)
		}

		if err != nil {
			return err
		}
	}

	return nil
}

// OnUpdateEndpoints called by XdsClient when ClusterLoadAssignment config refresh
func (config *MOSNConfig) OnUpdateEndpoints(loadAssignments []*pb.ClusterLoadAssignment) error {

	for _, loadAssignment := range loadAssignments {
		clusterName := loadAssignment.ClusterName

		for _, endpoints := range loadAssignment.Endpoints {
			hosts := convertEndpointsConfig(&endpoints)

			for _, host := range hosts {
				log.DefaultLogger.Debugf("xds client update endpoint: cluster: %s, priority: %d, %+v\n", loadAssignment.ClusterName, endpoints.Priority, host)
			}

			if err := clusterAdapter.GetClusterMngAdapterInstance().TriggerClusterHostUpdate(clusterName, hosts); err != nil {
				log.DefaultLogger.Errorf("xds client update Error = %s", err.Error())
				return err
			}
			log.DefaultLogger.Debugf("xds client update host success")

		}
	}

	return nil
}<|MERGE_RESOLUTION|>--- conflicted
+++ resolved
@@ -42,19 +42,11 @@
 
 		if !mosnListener.HandOffRestoredDestinationConnections {
 			for _, filterChain := range mosnListener.FilterChains {
-<<<<<<< HEAD
-				for _, filter := range filterChain.Filters {
-					if filter.Name == v2.DEFAULT_NETWORK_FILTER {
-						networkFilter = &proxy.GenericProxyFilterConfigFactory{
-							Proxy: ParseProxyFilter(&filter),
-						}
-=======
 				for _, f := range filterChain.Filters {
 					nfcf, err := filter.CreateNetworkFilterChainFactory(f.Name, f.Config)
 					if err != nil {
 						log.DefaultLogger.Errorf("parse network filter failed %v", err)
 						return err
->>>>>>> dd4e5449
 					}
 					networkFilters = append(networkFilters, nfcf)
 				}
