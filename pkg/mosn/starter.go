package main

import (
	"net"
	"net/http"
	_ "net/http/pprof"
	"os"
	"strconv"
	"sync"

	"gitlab.alipay-inc.com/afe/mosn/pkg/api/v2"
	"gitlab.alipay-inc.com/afe/mosn/pkg/config"
	"gitlab.alipay-inc.com/afe/mosn/pkg/log"
	_ "gitlab.alipay-inc.com/afe/mosn/pkg/network"
	_ "gitlab.alipay-inc.com/afe/mosn/pkg/network/buffer"
	_ "gitlab.alipay-inc.com/afe/mosn/pkg/protocol"
	_ "gitlab.alipay-inc.com/afe/mosn/pkg/protocol/sofarpc/codec"
	"gitlab.alipay-inc.com/afe/mosn/pkg/xds"
	
	"gitlab.alipay-inc.com/afe/mosn/pkg/server"
	"gitlab.alipay-inc.com/afe/mosn/pkg/server/config/proxy"
	"gitlab.alipay-inc.com/afe/mosn/pkg/types"
	"gitlab.alipay-inc.com/afe/mosn/pkg/upstream/cluster"

	"gitlab.alipay-inc.com/afe/mosn/pkg/filter"
	_ "gitlab.alipay-inc.com/afe/mosn/pkg/upstream/servicediscovery/confreg"
	_"gitlab.alipay-inc.com/afe/mosn/pkg/xds"
)

func Start(c *config.MOSNConfig, serviceCluster string, serviceNode string) {
	log.StartLogger.Infof("start by config : %+v", c)

	srvNum := len(c.Servers)
	if srvNum == 0 {
		log.StartLogger.Fatalln("no server found")
	} else if srvNum > 1 {
		log.StartLogger.Fatalln("multiple server not supported yet, got ", srvNum)
	}

	if c.ClusterManager.Clusters == nil || len(c.ClusterManager.Clusters) == 0 {
		if !c.ClusterManager.AutoDiscovery {
			log.StartLogger.Fatalln("no cluster found and cluster manager doesn't support auto discovery")
		}
	}

	stopChans := make([]chan bool, srvNum)

	wg := sync.WaitGroup{}
	wg.Add(1)

	go func() {
		// pprof server
		http.ListenAndServe("0.0.0.0:9090", nil)
	}()
	
	//get inherit fds
	inheritListeners := getInheritListeners()

	for i, serverConfig := range c.Servers {
		stopChan := stopChans[i]

		//1. server config prepare
		//server config
		sc := config.ParseServerConfig(&serverConfig)

		//cluster manager filter
		cmf := &clusterManagerFilter{}
		var clusters []v2.Cluster
		clusterMap := make(map[string][]v2.Host)

		//for _, cluster := range c.ClusterManager.Clusters {
		//	parsed := config.ParseClusterConfig(&cluster)
		//	clusters = append(clusters, parsed)
		//	clusterMap[parsed.Name] = config.ParseHostConfig(&cluster)
		//}

		// parse cluster all in one
		clusters, clusterMap = config.ParseClusterConfig(c.ClusterManager.Clusters)

		//create cluster manager
		cm := cluster.NewClusterManager(nil, clusters, clusterMap, c.ClusterManager.AutoDiscovery)
		//initialize server instance
		srv := server.NewServer(sc, cmf, cm)

		//add listener
		if serverConfig.Listeners == nil || len(serverConfig.Listeners) == 0 {
			log.StartLogger.Fatalln("no listener found")
		}

		for _, listenerConfig := range serverConfig.Listeners {
<<<<<<< HEAD
			// parse ListenerConfig
			lc := config.ParseListenerConfig(&listenerConfig, inheritListeners)
=======
			// network filters
			if listenerConfig.HandOffRestoredDestinationConnections {
				srv.AddListener(config.ParseListenerConfig(&listenerConfig, inheritListeners), nil, nil)
				continue
			}
			nfcf := GetNetworkFilter(listenerConfig.NetworkFilters)
>>>>>>> 9c81a1eb

			// network filters
			nfcf := GetNetworkFilter(&lc.FilterChains[0])
			
			//stream filters
			sfcf := getStreamFilters(listenerConfig.StreamFilters)

			config.SetGlobalStreamFilter(sfcf)
			srv.AddListener(lc, nfcf, sfcf)
		}

		go func() {
			srv.Start()
			select {
			case <-stopChan:
				srv.Close()
			}
		}()
	}

	//parse service registry info
	config.ParseServiceRegistry(c.ServiceRegistry)

	//close legacy listeners
	for _, ln := range inheritListeners {
		if !ln.Remain {
			log.StartLogger.Println("close useless legacy listener:", ln.Addr)
			ln.InheritListener.Close()
		}
	}
	////get xds config
	xdsClient := xds.XdsClient{}
	xdsClient.Start(c, serviceCluster, serviceNode)
	//
	////todo: daemon running
	wg.Wait()
	xdsClient.Stop()
}

// maybe used in proxy rewrite
func GetNetworkFilter(c *v2.FilterChain) types.NetworkFilterChainFactory {
	
	if len (c.Filters) != 1 || c.Filters[0].Name != v2.DEFAULT_NETWORK_FILTER {
		log.StartLogger.Fatalln("Currently, only Proxy Network Filter Needed!")
	}

	return &proxy.GenericProxyFilterConfigFactory{
		Proxy: config.ParseProxyFilterJson(&c.Filters[0]),
	}
}

func getStreamFilters(configs []config.FilterConfig) []types.StreamFilterChainFactory {
	var factories []types.StreamFilterChainFactory

	for _, c := range configs {
		factories = append(factories, filter.CreateStreamFilterChainFactory(c.Type, c.Config))
	}
	return factories
}

type clusterManagerFilter struct {
	cccb types.ClusterConfigFactoryCb
	chcb types.ClusterHostFactoryCb
}

func (cmf *clusterManagerFilter) OnCreated(cccb types.ClusterConfigFactoryCb, chcb types.ClusterHostFactoryCb) {
	cmf.cccb = cccb
	cmf.chcb = chcb
}

func getInheritListeners() []*v2.ListenerConfig {
	if os.Getenv("_MOSN_GRACEFUL_RESTART") == "true" {
		count, _ := strconv.Atoi(os.Getenv("_MOSN_INHERIT_FD"))
		listeners := make([]*v2.ListenerConfig, count)

		log.StartLogger.Infof("received %d inherit fds", count)

		for idx := 0; idx < count; idx++ {
			//because passed listeners fd's index starts from 3
			fd := uintptr(3 + idx)
			file := os.NewFile(fd, "")
			fileListener, err := net.FileListener(file)
			if err != nil {
				log.StartLogger.Errorf("recover listener from fd %d failed: %s", fd, err)
				continue
			}
			if listener, ok := fileListener.(*net.TCPListener); ok {
				listeners[idx] = &v2.ListenerConfig{Addr: listener.Addr(), InheritListener: listener}
			} else {
				log.StartLogger.Errorf("listener recovered from fd %d is not a tcp listener", fd)
			}
		}
		return listeners
	}
	return nil
}<|MERGE_RESOLUTION|>--- conflicted
+++ resolved
@@ -88,21 +88,16 @@
 		}
 
 		for _, listenerConfig := range serverConfig.Listeners {
-<<<<<<< HEAD
 			// parse ListenerConfig
 			lc := config.ParseListenerConfig(&listenerConfig, inheritListeners)
-=======
+
 			// network filters
-			if listenerConfig.HandOffRestoredDestinationConnections {
+			if lc.HandOffRestoredDestinationConnections {
 				srv.AddListener(config.ParseListenerConfig(&listenerConfig, inheritListeners), nil, nil)
 				continue
 			}
-			nfcf := GetNetworkFilter(listenerConfig.NetworkFilters)
->>>>>>> 9c81a1eb
+			nfcf := GetNetworkFilter(&lc.FilterChains[0])
 
-			// network filters
-			nfcf := GetNetworkFilter(&lc.FilterChains[0])
-			
 			//stream filters
 			sfcf := getStreamFilters(listenerConfig.StreamFilters)
 
