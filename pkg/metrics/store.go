/*
 * Licensed to the Apache Software Foundation (ASF) under one or more
 * contributor license agreements.  See the NOTICE file distributed with
 * this work for additional information regarding copyright ownership.
 * The ASF licenses this file to You under the Apache License, Version 2.0
 * (the "License"); you may not use this file except in compliance with
 * the License.  You may obtain a copy of the License at
 *
 *     http://www.apache.org/licenses/LICENSE-2.0
 *
 * Unless required by applicable law or agreed to in writing, software
 * distributed under the License is distributed on an "AS IS" BASIS,
 * WITHOUT WARRANTIES OR CONDITIONS OF ANY KIND, either express or implied.
 * See the License for the specific language governing permissions and
 * limitations under the License.
 */

package metrics

import (
	"fmt"
	"sort"
	"strings"
	"sync"

	gometrics "github.com/rcrowley/go-metrics"
<<<<<<< HEAD
	"mosn.io/mosn/pkg/metrics/ewma"
=======

>>>>>>> 85e44955
	"mosn.io/mosn/pkg/metrics/shm"
	"mosn.io/mosn/pkg/types"
)

const MaxLabelCount = 20

var (
	defaultStore          *store
	defaultMatcher        *metricsMatcher
	ErrLabelCountExceeded = fmt.Errorf("label count exceeded, max is %d", MaxLabelCount)
)

// stats memory store
type store struct {
	matcher *metricsMatcher

	metrics map[string]types.Metrics
	mutex   sync.RWMutex
}

// metrics is a wrapper of go-metrics registry, is an implement of types.Metrics
type metrics struct {
	typ    string
	labels map[string]string

	prefix    string
	labelKeys []string
	labelVals []string

	registry gometrics.Registry
}

func init() {
	defaultMatcher = &metricsMatcher{}

	defaultStore = &store{
		matcher: defaultMatcher,
		// TODO: default length configurable
		metrics: make(map[string]types.Metrics, 100),
	}
}

// SetStatsMatcher sets the exclusion labels and exclusion keys
// if a metrics labels/keys contains in exclusions, it will be ignored
func SetStatsMatcher(all bool, exclusionLabels, exclusionKeys []string) {
	defaultStore.mutex.Lock()
	defer defaultStore.mutex.Unlock()

	defaultStore.matcher = &metricsMatcher{
		rejectAll:       all,
		exclusionLabels: exclusionLabels,
		exclusionKeys:   exclusionKeys,
	}
}

// NewMetrics returns a metrics
// Same (type + labels) pair will leading to the same Metrics instance
func NewMetrics(typ string, labels map[string]string) (types.Metrics, error) {
	if len(labels) > MaxLabelCount {
		return nil, ErrLabelCountExceeded
	}

	defaultStore.mutex.Lock()
	defer defaultStore.mutex.Unlock()

	// support exclusion only
	if defaultStore.matcher.isExclusionLabels(labels) {
		return NewNilMetrics(typ, labels)
	}

	// check existence
	name, keys, values := fullName(typ, labels)
	if m, ok := defaultStore.metrics[name]; ok {
		return m, nil
	}

	stats := &metrics{
		typ:       typ,
		labels:    labels,
		labelKeys: keys,
		labelVals: values,
		prefix:    name + ".",
		registry:  gometrics.NewRegistry(),
	}

	defaultStore.metrics[name] = stats
	return stats, nil
}

func sortedLabels(labels map[string]string) (keys, values []string) {
	keys = make([]string, 0, len(labels))
	values = make([]string, 0, len(labels))
	for k := range labels {
		keys = append(keys, k)
	}
	sort.Strings(keys)
	for _, k := range keys {
		values = append(values, labels[k])
	}
	return
}

func (s *metrics) Type() string {
	return s.typ
}

func (s *metrics) Labels() map[string]string {
	return s.labels
}

func (s *metrics) SortedLabels() (keys, values []string) {
	if s.labelKeys != nil && s.labelVals != nil {
		return s.labelKeys, s.labelVals
	}
	keys, values = sortedLabels(s.labels)
	s.labelKeys = keys
	s.labelVals = values

	return
}

func (s *metrics) Counter(key string) gometrics.Counter {
	// support exclusion only
	if defaultStore.matcher.isExclusionKey(key) {
		return gometrics.NilCounter{}
	}

	construct := func() gometrics.Counter {
		return s.registry.GetOrRegister(key, shm.NewShmCounterFunc(s.fullName(key))).(gometrics.Counter)
	}
	if LazyFlushMetrics {
		counter, _ := NewLazyCounter(construct)
		return counter
	}
	return construct()
}

func (s *metrics) Gauge(key string) gometrics.Gauge {
	// support exclusion only
	if defaultStore.matcher.isExclusionKey(key) {
		return gometrics.NilGauge{}
	}

	construct := func() gometrics.Gauge {
		return s.registry.GetOrRegister(key, shm.NewShmGaugeFunc(s.fullName(key))).(gometrics.Gauge)
	}
	if LazyFlushMetrics {
		gauge, _ := NewLazyGauge(construct)
		return gauge
	}
	return construct()
}

func (s *metrics) Histogram(key string) gometrics.Histogram {
	// support exclusion only
	if defaultStore.matcher.isExclusionKey(key) {
		return gometrics.NilHistogram{}
	}

	sampleFactory := sampleFactories[sampleType]

	construct := func() gometrics.Histogram {
		return s.registry.GetOrRegister(key, func() gometrics.Histogram {
			return gometrics.NewHistogram(sampleFactory())
		}).(gometrics.Histogram)
	}

	if LazyFlushMetrics {
		histogram, _ := NewLazyHistogram(construct)
		return histogram
	}
	return construct()
}

func (s *metrics) EWMA(key string, alpha float64) gometrics.EWMA {
	// support exclusion only
	if defaultStore.matcher.isExclusionKey(key) {
		return gometrics.NilEWMA{}
	}

	construct := func() gometrics.EWMA {
		return s.registry.GetOrRegister(key, func() gometrics.EWMA { return ewma.NewEWMA(alpha) }).(gometrics.EWMA)
	}
	if LazyFlushMetrics {
		e, _ := NewLazyEWMA(construct)
		return e
	}
	return construct()
}

func (s *metrics) Each(f func(string, interface{})) {
	s.registry.Each(f)
}

func (s *metrics) UnregisterAll() {
	s.registry.UnregisterAll()
}

func (s *metrics) fullName(name string) string {
	return s.prefix + name
}

// GetAll returns all metrics data
func GetAll() (metrics []types.Metrics) {
	defaultStore.mutex.RLock()
	defer defaultStore.mutex.RUnlock()
	metrics = make([]types.Metrics, 0, len(defaultStore.metrics))
	for _, m := range defaultStore.metrics {
		metrics = append(metrics, m)
	}
	return
}

// filter is type.labels
// see example in `GetProxyTotal`
func GetMetricsFilter(filter string) (metrics types.Metrics) {
	defaultStore.mutex.RLock()
	defer defaultStore.mutex.RUnlock()
	for _, m := range defaultStore.metrics {
		name, _, _ := fullName(m.Type(), m.Labels())
		if name == filter {
			return m
		}
	}
	return nil

}

// GetProxyTotal returns proxy global metrics data
func GetProxyTotal() (metrics types.Metrics) {
	return GetMetricsFilter("downstream.proxy.global")
}

// ResetAll is only for test and internal usage. DO NOT use this if not sure.
func ResetAll() {
	defaultStore.mutex.Lock()
	defer defaultStore.mutex.Unlock()

	for _, m := range defaultStore.metrics {
		m.UnregisterAll()
	}
	defaultStore.metrics = make(map[string]types.Metrics, 100)
	defaultStore.matcher = defaultMatcher
}

func fullName(typ string, labels map[string]string) (fullName string, keys, values []string) {
	keys, values = sortedLabels(labels)

	pair := make([]string, 0, len(keys))
	for i := 0; i < len(keys); i++ {
		pair = append(pair, keys[i]+"."+values[i])
	}
	fullName = typ + "." + strings.Join(pair, ".")
	return
}<|MERGE_RESOLUTION|>--- conflicted
+++ resolved
@@ -24,11 +24,8 @@
 	"sync"
 
 	gometrics "github.com/rcrowley/go-metrics"
-<<<<<<< HEAD
+
 	"mosn.io/mosn/pkg/metrics/ewma"
-=======
-
->>>>>>> 85e44955
 	"mosn.io/mosn/pkg/metrics/shm"
 	"mosn.io/mosn/pkg/types"
 )
