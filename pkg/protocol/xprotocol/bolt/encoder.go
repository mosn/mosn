/*
 * Licensed to the Apache Software Foundation (ASF) under one or more
 * contributor license agreements.  See the NOTICE file distributed with
 * this work for additional information regarding copyright ownership.
 * The ASF licenses this file to You under the Apache License, Version 2.0
 * (the "License"); you may not use this file except in compliance with
 * the License.  You may obtain a copy of the License at
 *
 *     http://www.apache.org/licenses/LICENSE-2.0
 *
 * Unless required by applicable law or agreed to in writing, software
 * distributed under the License is distributed on an "AS IS" BASIS,
 * WITHOUT WARRANTIES OR CONDITIONS OF ANY KIND, either express or implied.
 * See the License for the specific language governing permissions and
 * limitations under the License.
 */

package bolt

import (
	"context"
	"encoding/binary"

	"mosn.io/api"
	"mosn.io/pkg/buffer"
	"mosn.io/pkg/header"
)

func encodeRequest(ctx context.Context, request *Request) (api.IoBuffer, error) {
	// 1. fast-path, use existed raw data
	if request.rawData != nil {
		// 1.1 replace requestId
		binary.BigEndian.PutUint32(request.rawMeta[RequestIdIndex:], request.RequestId)

		// 1.2 check if header/content changed
		if !request.BytesHeader.Changed && !request.ContentChanged {
			// hack: increase the buffer count to avoid premature recycle
			request.Data.Count(1)
			return request.Data, nil
		}
	}

	// 2. slow-path, construct buffer from scratch

	// 2.1 calculate frame length
	if request.Class != "" {
		request.ClassLen = uint16(len(request.Class))
	} else {
		request.ClassLen = 0
	}

<<<<<<< HEAD
	if len(request.Header.Kvs) != 0 {
		request.HeaderLen = uint16(xprotocol.GetHeaderEncodeLength(&request.Header))
=======
	if len(request.BytesHeader.Kvs) != 0 {
		request.HeaderLen = uint16(header.GetHeaderEncodeLength(&request.BytesHeader))
>>>>>>> 5459e7b0
	} else {
		request.HeaderLen = 0
	}

	if request.Content != nil {
		request.ContentLen = uint32(request.Content.Len())
	} else {
		request.ContentLen = 0
	}

	frameLen := RequestHeaderLen + int(request.ClassLen) + int(request.HeaderLen) + int(request.ContentLen)

	// 2.2 alloc encode buffer, this buffer will be recycled after connection.Write
	buf := buffer.GetIoBuffer(frameLen)

	// 2.3 encode: meta, class, header, content
	// 2.3.1 meta
	buf.WriteByte(request.Protocol)
	buf.WriteByte(request.CmdType)
	buf.WriteUint16(request.CmdCode)
	buf.WriteByte(request.Version)
	buf.WriteUint32(request.RequestId)
	buf.WriteByte(request.Codec)
	buf.WriteUint32(uint32(request.Timeout))
	buf.WriteUint16(request.ClassLen)
	buf.WriteUint16(request.HeaderLen)
	buf.WriteUint32(request.ContentLen)
	// 2.3.2 class
	if request.ClassLen > 0 {
		buf.WriteString(request.Class)
	}
	// 2.3.3 header
	if request.HeaderLen > 0 {
		header.EncodeHeader(buf, &request.BytesHeader)
	}
	// 2.3.4 content
	if request.ContentLen > 0 {
		// use request.Content.WriteTo might have error under retry scene
		buf.Write(request.Content.Bytes())
	}

	return buf, nil
}

func encodeResponse(ctx context.Context, response *Response) (api.IoBuffer, error) {
	// 1. fast-path, use existed raw data
	if response.rawData != nil {
		// 1. replace requestId
		binary.BigEndian.PutUint32(response.rawMeta[RequestIdIndex:], uint32(response.RequestId))

		// 2. check header change
		if !response.BytesHeader.Changed && !response.ContentChanged {
			// hack: increase the buffer count to avoid premature recycle
			response.Data.Count(1)
			return response.Data, nil
		}
	}

	// 2. slow-path, construct buffer from scratch

	// 2.1 calculate frame length
	if response.Class != "" {
		response.ClassLen = uint16(len(response.Class))
	} else {
		response.ClassLen = 0
	}

<<<<<<< HEAD
	if len(response.Header.Kvs) != 0 {
		response.HeaderLen = uint16(xprotocol.GetHeaderEncodeLength(&response.Header))
=======
	if len(response.BytesHeader.Kvs) != 0 {
		response.HeaderLen = uint16(header.GetHeaderEncodeLength(&response.BytesHeader))
>>>>>>> 5459e7b0
	} else {
		response.HeaderLen = 0
	}

	if response.Content != nil {
		response.ContentLen = uint32(response.Content.Len())
	} else {
		response.ContentLen = 0
	}

	frameLen := ResponseHeaderLen + int(response.ClassLen) + int(response.HeaderLen) + int(response.ContentLen)

	// 2.2 alloc encode buffer, this buffer will be recycled after connection.Write
	buf := buffer.GetIoBuffer(frameLen)

	// 2.3 encode: meta, class, header, content
	// 2.3.1 meta
	buf.WriteByte(response.Protocol)
	buf.WriteByte(response.CmdType)
	buf.WriteUint16(response.CmdCode)
	buf.WriteByte(response.Version)
	buf.WriteUint32(response.RequestId)
	buf.WriteByte(response.Codec)
	buf.WriteUint16(response.ResponseStatus)
	buf.WriteUint16(response.ClassLen)
	buf.WriteUint16(response.HeaderLen)
	buf.WriteUint32(response.ContentLen)
	// 2.3.2 class
	if response.ClassLen > 0 {
		buf.WriteString(response.Class)
	}
	// 2.3.3 header
	if response.HeaderLen > 0 {
		header.EncodeHeader(buf, &response.BytesHeader)
	}
	// 2.3.4 content
	if response.ContentLen > 0 {
		// use request.Content.WriteTo might have error under retry scene
		buf.Write(response.Content.Bytes())
	}

	return buf, nil
}<|MERGE_RESOLUTION|>--- conflicted
+++ resolved
@@ -49,13 +49,8 @@
 		request.ClassLen = 0
 	}
 
-<<<<<<< HEAD
-	if len(request.Header.Kvs) != 0 {
-		request.HeaderLen = uint16(xprotocol.GetHeaderEncodeLength(&request.Header))
-=======
 	if len(request.BytesHeader.Kvs) != 0 {
 		request.HeaderLen = uint16(header.GetHeaderEncodeLength(&request.BytesHeader))
->>>>>>> 5459e7b0
 	} else {
 		request.HeaderLen = 0
 	}
@@ -123,13 +118,8 @@
 		response.ClassLen = 0
 	}
 
-<<<<<<< HEAD
-	if len(response.Header.Kvs) != 0 {
-		response.HeaderLen = uint16(xprotocol.GetHeaderEncodeLength(&response.Header))
-=======
 	if len(response.BytesHeader.Kvs) != 0 {
 		response.HeaderLen = uint16(header.GetHeaderEncodeLength(&response.BytesHeader))
->>>>>>> 5459e7b0
 	} else {
 		response.HeaderLen = 0
 	}
