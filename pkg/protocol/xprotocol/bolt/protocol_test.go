--- conflicted
+++ resolved
@@ -64,11 +64,7 @@
 			api.CodecExceptionCode:    uint32(ResponseStatusCodecException),
 			api.DeserialExceptionCode: uint32(ResponseStatusServerDeserialException),
 			api.TimeoutExceptionCode:  uint32(ResponseStatusTimeout),
-<<<<<<< HEAD
-			999999: uint32(ResponseStatusUnknown),
-=======
 			999999:                    uint32(ResponseStatusUnknown),
->>>>>>> 8b61426e
 		}
 	)
 
