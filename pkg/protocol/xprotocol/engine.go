/*
 * Licensed to the Apache Software Foundation (ASF) under one or more
 * contributor license agreements.  See the NOTICE file distributed with
 * this work for additional information regarding copyright ownership.
 * The ASF licenses this file to You under the Apache License, Version 2.0
 * (the "License"); you may not use this file except in compliance with
 * the License.  You may obtain a copy of the License at
 *
 *     http://www.apache.org/licenses/LICENSE-2.0
 *
 * Unless required by applicable law or agreed to in writing, software
 * distributed under the License is distributed on an "AS IS" BASIS,
 * WITHOUT WARRANTIES OR CONDITIONS OF ANY KIND, either express or implied.
 * See the License for the specific language governing permissions and
 * limitations under the License.
 */

package xprotocol

import (
	"context"
	"errors"

	"mosn.io/api"

	"mosn.io/mosn/pkg/types"
)

type matchPair struct {
	matchFunc api.ProtocolMatch
	protocol  api.XProtocol
}

// XEngine is an implementation of the ProtocolEngine interface
type XEngine struct {
	protocols []matchPair
}

// Match use registered matchFunc to recognize corresponding protocol
func (engine *XEngine) Match(ctx context.Context, data types.IoBuffer) (api.XProtocol, api.MatchResult) {
	again := false

	for idx := range engine.protocols {
		result := engine.protocols[idx].matchFunc(data.Bytes())

		if result == api.MatchSuccess {
			return engine.protocols[idx].protocol, result
<<<<<<< HEAD
		} else if result == api.MatchAgain {
=======
		}
		if result == api.MatchAgain {
>>>>>>> 8b61426e
			again = true
		}
	}

	// match not success, return failed if all failed; otherwise return again
	if again {
		return nil, api.MatchAgain
<<<<<<< HEAD
	} else {
		return nil, api.MatchFailed
=======
>>>>>>> 8b61426e
	}
	return nil, api.MatchFailed
}

// Register register protocol, which recognized by the matchFunc
func (engine *XEngine) Register(matchFunc api.ProtocolMatch, protocol api.Protocol) error {
	// check name conflict
	for idx := range engine.protocols {
		if engine.protocols[idx].protocol.Name() == protocol.Name() {
			return errors.New("duplicate protocol register:" + string(protocol.Name()))
		}
	}
	xprotocol, ok := protocol.(api.XProtocol)
	if !ok {
		return errors.New("protocol is not a instance of XProtocol:" + string(protocol.Name()))
	}

	engine.protocols = append(engine.protocols, matchPair{matchFunc: matchFunc, protocol: xprotocol})
	return nil
}

func NewXEngine(protocols []string) (*XEngine, error) {
	engine := &XEngine{}

	for idx := range protocols {
		name := protocols[idx]

		// get protocol
		protocol := GetProtocol(api.ProtocolName(name))
		if protocol == nil {
			return nil, errors.New("no such protocol:" + name)
		}

		// get matcher
		matchFunc := GetMatcher(api.ProtocolName(name))
		if matchFunc == nil {
			return nil, errors.New("protocol matcher is needed while using multiple protocols:" + name)
		}

		// register
		if err := engine.Register(matchFunc, protocol); err != nil {
			return nil, err
		}
	}
	return engine, nil
}<|MERGE_RESOLUTION|>--- conflicted
+++ resolved
@@ -45,12 +45,8 @@
 
 		if result == api.MatchSuccess {
 			return engine.protocols[idx].protocol, result
-<<<<<<< HEAD
-		} else if result == api.MatchAgain {
-=======
 		}
 		if result == api.MatchAgain {
->>>>>>> 8b61426e
 			again = true
 		}
 	}
@@ -58,11 +54,6 @@
 	// match not success, return failed if all failed; otherwise return again
 	if again {
 		return nil, api.MatchAgain
-<<<<<<< HEAD
-	} else {
-		return nil, api.MatchFailed
-=======
->>>>>>> 8b61426e
 	}
 	return nil, api.MatchFailed
 }
