/*
 * Licensed to the Apache Software Foundation (ASF) under one or more
 * contributor license agreements.  See the NOTICE file distributed with
 * this work for additional information regarding copyright ownership.
 * The ASF licenses this file to You under the Apache License, Version 2.0
 * (the "License"); you may not use this file except in compliance with
 * the License.  You may obtain a copy of the License at
 *
 *     http://www.apache.org/licenses/LICENSE-2.0
 *
 * Unless required by applicable law or agreed to in writing, software
 * distributed under the License is distributed on an "AS IS" BASIS,
 * WITHOUT WARRANTIES OR CONDITIONS OF ANY KIND, either express or implied.
 * See the License for the specific language governing permissions and
 * limitations under the License.
 */

package dubbo

import (
	"context"
	"encoding/binary"
	"fmt"
	"sync/atomic"

	hessian "github.com/apache/dubbo-go-hessian2"
	"mosn.io/api"

	"mosn.io/mosn/pkg/log"
	"mosn.io/mosn/pkg/protocol/xprotocol"
	"mosn.io/mosn/pkg/types"
)

/**
* Dubbo protocol
* Request & Response: (byte)
* 0           1           2           3           4           5           6           7           8
* +-----------+-----------+-----------+-----------+-----------+-----------+-----------+-----------+
* |magic high | magic low |  flag     | status    |               id                              |
* +-----------+-----------+-----------+-----------+-----------+-----------+-----------+-----------+
* |      id                                       |               data length                     |
* +-----------+-----------+-----------+-----------+-----------+-----------+-----------+-----------+
* |                               payload                                                         |
* +-----------------------------------------------------------------------------------------------+
* magic: 0xdabb
*
* flag: (bit offset)
* 0           1           2           3           4           5           6           7           8
* +-----------+-----------+-----------+-----------+-----------+-----------+-----------+-----------+
* |              serialization id                             |  event    | two way   |   req/rsp |
* +-----------+-----------+-----------+-----------+-----------+-----------+-----------+-----------+
* event: 1 mean ping
* two way: 1 mean req & rsp pair
* req/rsp: 1 mean req
 */
func init() {
	xprotocol.RegisterProtocol(ProtocolName, &dubboProtocol{})
}

var MagicTag = []byte{0xda, 0xbb}

type dubboProtocol struct{}

func (proto *dubboProtocol) Name() types.ProtocolName {
	return ProtocolName
}

func (proto *dubboProtocol) Encode(ctx context.Context, model interface{}) (types.IoBuffer, error) {
	if frame, ok := model.(*Frame); ok {
		if frame.Direction == EventRequest {
			return encodeRequest(ctx, frame)
		} else if frame.Direction == EventResponse {
			return encodeResponse(ctx, frame)
		}
	}
	log.Proxy.Errorf(ctx, "[protocol][dubbo] encode with unknown command : %+v", model)
	return nil, api.ErrUnknownType
}

func (proto *dubboProtocol) Decode(ctx context.Context, data types.IoBuffer) (interface{}, error) {
	if data.Len() >= HeaderLen {
		// check frame size
		payLoadLen := binary.BigEndian.Uint32(data.Bytes()[DataLenIdx:(DataLenIdx + DataLenSize)])
		if data.Len() >= (HeaderLen + int(payLoadLen)) {
			frame, err := decodeFrame(ctx, data)
			if err != nil {
				// unknown cmd type
				return nil, fmt.Errorf("[protocol][dubbo] Decode Error, type = %s , err = %v", UnKnownCmdType, err)
			}
			return frame, err
		}
	}
	return nil, nil
}

// heartbeater
<<<<<<< HEAD
func (proto *dubboProtocol) Trigger(requestId uint64) api.XFrame {
=======
func (proto *dubboProtocol) Trigger(ctx context.Context, requestId uint64) api.XFrame {
>>>>>>> 8b61426e
	// not support
	return nil
}

<<<<<<< HEAD
func (proto *dubboProtocol) Reply(request api.XFrame) api.XRespFrame {
=======
func (proto *dubboProtocol) Reply(ctx context.Context, request api.XFrame) api.XRespFrame {
>>>>>>> 8b61426e
	// TODO make readable
	return &Frame{
		Header: Header{
			Magic:   MagicTag,
			Flag:    0x22,
			Status:  0x14,
			Id:      request.GetRequestId(),
			DataLen: 0x02,
		},
		payload: []byte{0x4e, 0x4e},
	}
}

// https://dubbo.apache.org/zh-cn/blog/dubbo-protocol.html
// hijacker
<<<<<<< HEAD
func (proto *dubboProtocol) Hijack(request api.XFrame, statusCode uint32) api.XRespFrame {
=======
func (proto *dubboProtocol) Hijack(ctx context.Context, request api.XFrame, statusCode uint32) api.XRespFrame {
>>>>>>> 8b61426e
	dubboStatus, ok := dubboMosnStatusMap[int(statusCode)]
	if !ok {
		dubboStatus = dubboStatusInfo{
			Status: hessian.Response_SERVICE_ERROR,
			Msg:    fmt.Sprintf("%d status not define", statusCode),
		}
	}

	encoder := hessian.NewEncoder()
	encoder.Encode(dubboStatus.Msg)
	payload := encoder.Buffer()
	return &Frame{
		Header: Header{
			Magic:   MagicTag,
			Flag:    0x02,
			Status:  dubboStatus.Status,
			Id:      request.GetRequestId(),
			DataLen: uint32(len(payload)),
		},
		payload: payload,
	}
}

func (proto *dubboProtocol) Mapping(httpStatusCode uint32) uint32 {
	return httpStatusCode
}

// PoolMode returns whether pingpong or multiplex
func (proto *dubboProtocol) PoolMode() api.PoolMode {
	return api.Multiplex
}

func (proto *dubboProtocol) EnableWorkerPool() bool {
	return true
}

func (proto *dubboProtocol) GenerateRequestID(streamID *uint64) uint64 {
	return atomic.AddUint64(streamID, 1)
}<|MERGE_RESOLUTION|>--- conflicted
+++ resolved
@@ -94,20 +94,12 @@
 }
 
 // heartbeater
-<<<<<<< HEAD
-func (proto *dubboProtocol) Trigger(requestId uint64) api.XFrame {
-=======
 func (proto *dubboProtocol) Trigger(ctx context.Context, requestId uint64) api.XFrame {
->>>>>>> 8b61426e
 	// not support
 	return nil
 }
 
-<<<<<<< HEAD
-func (proto *dubboProtocol) Reply(request api.XFrame) api.XRespFrame {
-=======
 func (proto *dubboProtocol) Reply(ctx context.Context, request api.XFrame) api.XRespFrame {
->>>>>>> 8b61426e
 	// TODO make readable
 	return &Frame{
 		Header: Header{
@@ -123,11 +115,7 @@
 
 // https://dubbo.apache.org/zh-cn/blog/dubbo-protocol.html
 // hijacker
-<<<<<<< HEAD
-func (proto *dubboProtocol) Hijack(request api.XFrame, statusCode uint32) api.XRespFrame {
-=======
 func (proto *dubboProtocol) Hijack(ctx context.Context, request api.XFrame, statusCode uint32) api.XRespFrame {
->>>>>>> 8b61426e
 	dubboStatus, ok := dubboMosnStatusMap[int(statusCode)]
 	if !ok {
 		dubboStatus = dubboStatusInfo{
