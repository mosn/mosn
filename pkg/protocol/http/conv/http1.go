--- conflicted
+++ resolved
@@ -39,11 +39,7 @@
 
 func (c *common2http) ConvHeader(ctx context.Context, headerMap types.HeaderMap) (types.HeaderMap, error) {
 	if header, ok := headerMap.(protocol.CommonHeader); ok {
-<<<<<<< HEAD
-		direction, err := variable.GetVariableValue(ctx, types.VarDirection)
-=======
 		direction, err := variable.GetString(ctx, types.VarDirection)
->>>>>>> 8b61426e
 		if err != nil {
 			return nil, protocol.ErrHeaderDirection
 		}
@@ -89,11 +85,7 @@
 			cheader[strings.ToLower(string(key))] = string(value)
 		})
 
-<<<<<<< HEAD
-		variable.SetVariableValue(ctx, types.VarDirection, protocol.Request)
-=======
 		variable.SetString(ctx, types.VarDirection, protocol.Request)
->>>>>>> 8b61426e
 
 		return protocol.CommonHeader(cheader), nil
 	case http.ResponseHeader:
@@ -104,11 +96,7 @@
 			cheader[strings.ToLower(string(key))] = string(value)
 		})
 
-<<<<<<< HEAD
-		variable.SetVariableValue(ctx, types.VarDirection, protocol.Response)
-=======
 		variable.SetString(ctx, types.VarDirection, protocol.Response)
->>>>>>> 8b61426e
 
 		return protocol.CommonHeader(cheader), nil
 	}
